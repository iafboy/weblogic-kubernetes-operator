--- conflicted
+++ resolved
@@ -43,13 +43,8 @@
 $ kubectl annotate pv domain1-weblogic-sample-pv pv.beta.kubernetes.io/gid=6789
 ```
 
-<<<<<<< HEAD
-Typically, after the domain is created and servers are running, the group ownership of the persistent volume files
-can be updated to the specified GID which will provide read access to the group members. Normally
-=======
 After the domain is created and servers are running, the group ownership of the persistent volume files
 can be updated to the specified GID which will provide read access to the group members. Typically,
->>>>>>> 8343c920
 files created from a pod onto the persistent volume will have UID `1000` and GID `1000` which is the
 `oracle` user from the WebLogic Docker image.
 
