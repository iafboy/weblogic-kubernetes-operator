+++
title = "Domain resource"
date = 2019-02-23T16:43:45-05:00
weight = 2
pre = "<b> </b>"
+++




Use this document to set up and configure your own [domain resource](https://github.com/oracle/weblogic-kubernetes-operator/blob/master/docs/domains/Domain.md) which can be used to configure the operation of your WebLogic domain. The domain resource does not replace the traditional configuration of WebLogic domains found in the domain configuration files, but instead cooperates with those files to describe the Kubernetes artifacts of the corresponding domain.  For instance, the WebLogic domain configuration will still specify deployed applications, data sources, and most other details about the domain while the domain resource will specify the number of cluster members currently running or the persistent volumes that will be mounted into the containers running WebLogic Server instances.

Many of the samples accompanying the operator project include scripts to generate an initial domain resource from a set of simplified inputs; however, the domain resource is the actual source of truth for how the operator will manage each WebLogic domain.  You are encouraged to either start with the domain resource YAML files generated by the various samples or create domain resources manually or by using other tools based on the schema referenced here or this documentation.

Swagger documentation is available [here](https://oracle.github.io/weblogic-kubernetes-operator/swagger/index.html).

#### Prerequisites

The following prerequisites must be fulfilled before proceeding with the creation of the resource:

* Make sure the WebLogic Server Kubernetes Operator is running.
* Create a Kubernetes namespace for the domain resource unless the intention is to use the default namespace.
* Create the Kubernetes secrets containing the `username` and `password` of the administrative account in the same Kubernetes namespace as the domain resource.

#### YAML files

Domain resources are defined using the domain resource YAML files. For each WLS domain you want to create and configure, you should create one domain resource YAML file and apply it. In the example referenced below, the sample scripts generate a domain resource YAML file that you can use as a basis. Copy the file and override the default settings so that it matches all the WLS domain parameters that define your WLS domain.

<<<<<<< HEAD
See the WebLogic samples, [Domain home on a persistent volume]({{< relref "/samples/simple/domains/domain-home-on-pv/_index.md" >}}), [Domain home on image]({{< relref "/samples/simple/domains/domain-home-on-image/_index.md" >}}), [Model in image]({{< relref "/samples/simple/domains/model-in-image/_index.md" >}}).
=======
See the WebLogic samples, [Domain home on a PV]({{< relref "/samples/simple/domains/domain-home-on-pv/_index.md" >}}),
[Domain home in Image]({{< relref "/samples/simple/domains/domain-home-in-image/_index.md" >}}), and [Model in Image]({{< relref "/samples/simple/domains/model-in-image/_index.md" >}}).
>>>>>>> 5d072e98

#### Kubernetes resources

After you have written your YAML files, you use them to create your WLS domain artifacts using the `kubectl apply -f` command.

```
$ kubectl apply -f domain-resource.yaml
```

#### Verify the results

To confirm that the domain resource was created, use this command:

```
$ kubectl describe domain [domain name] -n [namespace]
```

#### Domain resource overview

The domain resource, like all [Kubernetes objects](https://kubernetes.io/docs/concepts/overview/working-with-objects/kubernetes-objects/), is described by three sections: `metadata`, `spec`, and `status`.  

The `metadata` section names the domain resource and its namespace.  The name of the domain resource is the default value for the `domain UID` which is used by the operator to distinguish domains running in the Kubernetes cluster that may have the same domain name.  The domain resource name is required to be unique in the namespace and the domain UID should be unique across the cluster.  The domain UID, domain resource name, and domain name (from the WebLogic domain configuration) may all be different.

The `spec` section describes the intended running state of the domain, including intended runtime state of server instances, number of cluster members started, and details about Kubernetes pod or service generation, such as resource constraints, scheduling requirements, or volume mounts.

The `status` section is updated by the operator and describes the actual running state of the domain, including WebLogic Server instance runtime states and current health.

#### Domain resource spec elements

The domain resource `spec` section contains elements for configuring the domain operation and sub-sections specific to the Administration Server, specific clusters, or specific Managed Servers.

Elements related to domain identification, Docker image, and domain home:

* `domainUID`: The domain unique identifier. Must be unique across the Kubernetes cluster. Not required. Defaults to the value of `metadata.name`.
* `image`: The WebLogic Docker image. Required when `domainHomeSourceType` is `Image`; otherwise, defaults to `container-registry.oracle.com/middleware/weblogic:12.2.1.4`.
<<<<<<< HEAD
* `imagePullPolicy`: The image pull policy for the WebLogic Docker image. Legal values are `Always`, `Never` and `IfNotPresent`. Defaults to `Always` if image ends in `:latest`; `IfNotPresent` otherwise.
=======
* `imagePullPolicy`: The image pull policy for the WebLogic Docker image. Legal values are `Always`, `Never`, and `IfNotPresent`. Defaults to `Always` if image ends in `:latest`; `IfNotPresent` otherwise.
>>>>>>> 5d072e98
* `imagePullSecrets`: A list of image pull secrets for the WebLogic Docker image.
* `domainHome`: The folder for the WebLogic domain. Not required. Defaults to `/shared/domains/domains/domainUID` if `domainHomeSourceType` is `PersistentVolume`. Defaults to `/u01/oracle/user_projects/domains/` if `domainHomeSourceType` is `Image`. Defaults to `/u01/domains/domainUID` if `domainHomeSourceType` is `FromModel`.
* `domainHomeSourceType`: The source for the domain home. Legal values are `Image` (for Domain in Image), `PersistentVolume` (for Domain in PV), and `FromModel` (for Model in Image). Defaults to `Image`.

Elements related to logging:

<<<<<<< HEAD
* `includeServerOutInPodLog`: If true (the default), the server `.out` file will be included in the pod's stdout.
=======
* `includeServerOutInPodLog`: If true (the default), the server `.out` file will be included in the pod's `stdout`.
>>>>>>> 5d072e98
* `logHome`: The in-pod name of the directory in which to store the domain, Node Manager, server logs, and server `.out` files. Defaults to `/shared/logs/<domainUID>`. Ignored if `logHomeEnabled` is `false`.
* `logHomeEnabled`: Specifies whether the log home folder is enabled. Not required. Defaults to true if `domainHomeSourceType` is `PersistentVolume`. Defaults to false if `domainHomeSourceType` is `Image` or `FromModel`.

Elements related to security:

* `webLogicCredentialsSecret`: The name of a pre-created Kubernetes secret, in the domain resource's namespace, that holds the user name and password needed to boot WebLogic Server under the `username` and `password` fields.
* See also elements under `configuration` below.

Elements related to domain [startup and shutdown]({{< relref "/userguide/managing-domains/domain-lifecycle/startup.md" >}}):

* `serverStartPolicy`: The strategy for deciding whether to start a server. Legal values are `ADMIN_ONLY`, `NEVER`, or `IF_NEEDED`.
* `serverStartState`: The state in which the server is to be started. Use `ADMIN` if the server should start in the admin state. Defaults to `RUNNING`.
* `restartVersion`: If present, every time this value is updated, the operator will restart the required servers.
* `replicas`: The number of Managed Servers to run in any cluster that does not specify a `replicas` count.

Elements related to specifying and overriding WebLogic domain configuration:

* These elements are under `configuration`.

<<<<<<< HEAD
  * `overridesConfigMap`: The name of the config map for optional [WebLogic Configuration overrides]({{< relref "/userguide/managing-domains/configoverrides/_index.md" >}}). The value only applies if the `domainHomeSourceType` is `Image` or `PersistentVolume`. Do not set this value if the `domainHomeSourceType` is `FromModel`.
  * `secrets`: A list of secret names for optional [WebLogic configuration override]({{< relref "/userguide/managing-domains/configoverrides/_index.md" >}}) macros or [Model in Image model file]({{< relref "/userguide/managing-domains/model-in-image/model-files.md" >}}) macros. Often used for specifying data source URLs, usernames, and passwords.
=======
  * `overridesConfigMap`: The name of the config map for optional [Configuration overrides]({{< relref "/userguide/managing-domains/configoverrides/_index.md" >}}). The value only applies if the `domainHomeSourceType` is `Image` or `PersistentVolume`. Do not set this value if the `domainHomeSourceType` is `FromModel`.
  * `secrets`: A list of secret names for optional [Configuration overrides]({{< relref "/userguide/managing-domains/configoverrides/_index.md" >}}) macros or Model in Image [Model files]({{< relref "/userguide/managing-domains/model-in-image/model-files.md" >}}) macros. Often used for specifying data source URLs, user names, and passwords.
>>>>>>> 5d072e98
  * `introspectorJobActiveDeadlineSeconds`: Time in seconds before timing out the introspector job. Default is 120 seconds.

* These elements are under `configuration.model`, only apply if the `domainHomeSourceType` is `FromModel`, and are discussed in [Model in Image]({{< relref "/userguide/managing-domains/model-in-image/_index.md" >}}).

  * `configMap`: Optional configuration map for supplying [runtime model file updates]({{< relref "/userguide/managing-domains/model-in-image/runtime-updates.md" >}}) to Model in Image model configuration.
  * `domainType`: Must be one of `WLS`, `JRF`, or `RestrictedJRF`.  Default is `WLS`.
<<<<<<< HEAD
  * `runtimeEncryptionSecret`: Required. Expected field is `password`. This is used by Model in Image internals to encrypt data while the data is passed from the introspector to WebLogic pods. The password can be arbitrary: the only requirement is that it must stay the same for the life of a domain resource. If a domain resource is deleted then redeployed, it's fine to change the password during the interim.
  * `wdtEncryptionSecret`: Optional. Rarely used. See Model in Image documentation for details.

* These elements are under `configuration.opss`, and only apply if the `domainHomeSourceType` is `FromModel` and the `domainType` is `JRF`. They're discussed in [Reusing an RCU database]({{< relref "/userguide/managing-domains/model-in-image/reusing-rcu.md" >}}).

  * `walletPasswordSecret`: The expected secret field is 'walletPassword'. Used to encrypt/decrypt the wallet that's used for accessing the domain's entries in its RCU database.
  * `walletFileSecret`: Optional. The expected secret field is 'walletFile'. Use this to allow a JRF domain to reuse its entries in the RCU database (specify a wallet file that was obtained from the domain home while the domain was booted for the first time).
=======
  * `runtimeEncryptionSecret`: Required. Expected field is `password`. This is used by Model in Image to encrypt data while the data is passed from the introspector job to WebLogic pods. The password can be arbitrary: the only requirement is that it must stay the same for the life of a domain resource. If a domain resource is deleted then redeployed, it's fine to change the password during the interim.
  * `wdtEncryptionSecret`: Optional. Rarely used. See [Model in Image]({{< relref "/userguide/managing-domains/model-in-image/_index.md" >}}) for details.

* These elements are under `configuration.opss`, and only apply if the `domainHomeSourceType` is `FromModel` and the `domainType` is `JRF`. For details, see [Reusing an RCU database]({{< relref "/userguide/managing-domains/model-in-image/reusing-rcu.md" >}}).

  * `walletPasswordSecret`: The expected secret field is `walletPassword`. Used to encrypt/decrypt the wallet that's used for accessing the domain's entries in its RCU database.
  * `walletFileSecret`: Optional. The expected secret field is `walletFile`. Use this to allow a JRF domain to reuse its entries in the RCU database (specify a wallet file that was obtained from the domain home while the domain was booted for the first time).
>>>>>>> 5d072e98

Elements related to Kubernetes pod and service generation:

* `serverPod`: Configuration affecting server pods for WebLogic Server instances. Most entries specify standard Kubernetes content for pods that you may want the operator to include in pods generated for WebLogic Server instances, such as labels, annotations, volumes, or scheduling constraints, including anti-affinity.
* `serverService`: Customization affecting ClusterIP Kubernetes services for WebLogic Server instances.

Sub-sections related to the Administration Server, specific clusters, or specific Managed Servers:

* `adminServer`: Configuration for the Administration Server.
* `clusters`: Configuration for specific clusters.
* `managedServers`: Configuration for specific Managed Servers.

The elements `serverStartPolicy`, `serverStartState`, `serverPod` and `serverService` are repeated under `adminServer` and under each entry of `clusters` or `managedServers`.  The values directly under `spec`, set the defaults for the entire domain.  The values under a specific entry under `clusters`, set the defaults for cluster members of that cluster.  The values under `adminServer` or an entry under `managedServers`, set the values for that specific server.  Values from the domain scope and values from the cluster (for cluster members) are merged with or overridden by the setting for the specific server depending on the element.  See [Startup and shutdown]({{< relref "/userguide/managing-domains/domain-lifecycle/startup.md" >}}) for details about `serverStartPolicy` combinations.

### JVM memory and Java option environment variables

You can use the following environment variables to specify JVM memory and JVM option arguments to WebLogic Server Managed Server and Node Manager instances:

* `JAVA_OPTIONS` : Java options for starting WebLogic Server.
* `USER_MEM_ARGS` : JVM memory arguments for starting WebLogic Server.
* `NODEMGR_JAVA_OPTIONS` : Java options for starting a Node Manager instance.
* `NODEMGR_MEM_ARGS` : JVM memory arguments for starting a Node Manager instance.

**Note**: The `USER_MEM_ARGS` environment variable defaults to `-Djava.security.egd=file:/dev/./urandom` in all WebLogic Server pods and the WebLogic introspection job. It can be explicitly set to another value in your domain resource YAML file using the `env` attribute under the `serverPod` configuration.

The following behavior occurs depending on whether or not `NODEMGR_JAVA_OPTIONS` and `NODEMGR_MEM_ARGS` are defined:

* If `NODEMGR_JAVA_OPTIONS` is not defined and `JAVA_OPTIONS` is defined, then the `JAVA_OPTIONS` value will be applied to the Node Manager instance.
* If `NODEMGR_MEM_ARGS` is not defined, then default memory and Java security property values (`-Xms64m -Xmx100m -Djava.security.egd=file:/dev/./urandom`) will be applied to the Node Manager instance. It can be explicitly set to another value in your domain resource YAML file using the `env` attribute under the `serverPod` configuration.

**Note**: Defining `-Djava.security.egd=file:/dev/./urandom` in the `NODEMGR_MEM_ARGS` environment variable helps to speed up the Node Manager startup on systems with low entropy.

This example snippet illustrates how to add the above environment variables using the `env` attribute under the `serverPod` configuration in your domain resource YAML file.
```
# Copyright (c) 2017, 2020, Oracle Corporation and/or its affiliates.
# Licensed under the Universal Permissive License v 1.0 as shown at https://oss.oracle.com/licenses/upl.
#
apiVersion: "weblogic.oracle/v7"
kind: Domain
metadata:
  name: domain1
  namespace: domains23
  labels:
    weblogic.resourceVersion: domain-v2
    weblogic.domainUID: domain1
spec:
  serverPod:
    # an (optional) list of environment variable to be set on the servers
    env:
    - name: JAVA_OPTIONS
      value: "-Dweblogic.StdoutDebugEnabled=false "
    - name: USER_MEM_ARGS
      value: "-Djava.security.egd=file:/dev/./urandom "
    - name: NODEMGR_JAVA_OPTIONS
      value: "-Dweblogic.StdoutDebugEnabled=false "
    - name: NODEMGR_MEM_ARGS
      value: "-Xms64m -Xmx100m -Djava.security.egd=file:/dev/./urandom "
```

### Pod generation

The operator creates a pod for each running WebLogic Server instance.  This pod will have a container based on the Docker image specified by the `image` field.  Additional pod or container content can be specified using the elements under `serverPod`.  This includes Kubernetes sidecar and init containers, labels, annotations, volumes, volume mounts, scheduling constraints, including anti-affinity, [resource requirements](https://kubernetes.io/docs/concepts/configuration/manage-compute-resources-container/), or [security context](https://kubernetes.io/docs/tasks/configure-pod-container/security-context/).

Prior to creating a pod, the operator replaces variable references allowing the pod content to be templates.  The format of these variable references is `$(VARIABLE_NAME)` where `VARIABLE_NAME` is one of the variable names available in the container for the WebLogic Server instance.  The default set of environment variables includes:

* `DOMAIN_NAME`: The WebLogic domain name.
* `DOMAIN_UID`: The domain unique identifier.
* `DOMAIN_HOME`: The domain home location as a file system path within the container.
* `SERVER_NAME`: The WebLogic Server name.
* `CLUSTER_NAME`: The WebLogic cluster name, if this is a cluster member.
* `LOG_HOME`: The WebLogic log location as a file system path within the container.

This example domain YAML file specifies that pods for WebLogic Server instances in the `cluster-1` cluster will have a per-Managed Server volume and volume mount (similar to a Kubernetes `StatefulSet`), an `init` container to initialize some files in that volume, and anti-affinity scheduling so that the server instances are scheduled as much as possible on different nodes:

```
# Copyright (c) 2019, 2020, Oracle Corporation and/or its affiliates.
# Licensed under the Universal Permissive License v 1.0 as shown at https://oss.oracle.com/licenses/upl.
#
apiVersion: "weblogic.oracle/v7"
kind: Domain
metadata:
  name: domain1
  namespace: domains23
  labels:
    weblogic.resourceVersion: domain-v2
    weblogic.domainUID: domain1
spec:
  domainHome: /u01/oracle/user_projects/domains/domain1
  domainHomeSourceType: Image
  image: "phx.ocir.io/weblogick8s/my-domain-home-in-image:12.2.1.4"
  imagePullPolicy: "IfNotPresent"
  imagePullSecrets:
  - name: ocirsecret
  webLogicCredentialsSecret:
    name: domain1-weblogic-credentials
  includeServerOutInPodLog: true
  serverStartPolicy: "IF_NEEDED"
  serverPod:
    env:
    - name: JAVA_OPTIONS
      value: "-Dweblogic.StdoutDebugEnabled=false"
    - name: USER_MEM_ARGS
      value: "-Djava.security.egd=file:/dev/./urandom "

  adminServer:
    serverStartState: "RUNNING"

  clusters:
  - clusterName: cluster-1
    serverStartState: "RUNNING"
    serverPod:
      affinity:
        podAntiAffinity:
          preferredDuringSchedulingIgnoredDuringExecution:
            - labelSelector:
                matchExpressions:
                  - key: "weblogic.clusterName"
                    operator: In
                    values:
                    - cluster-1
              topologyKey: "kubernetes.io/hostname"
      volumes:
      - name: $(SERVER_NAME)-volume
        emptyDir: {}
      volumeMounts:
      - mountPath: /server-volume
        name: $(SERVER_NAME)-volume
      initContainers:
      - name: volumeinit
        image: "oraclelinux:7-slim"
        imagePullPolicy: IfNotPresent
        command: ["/usr/bin/sh"]
        args: ["echo", "Replace with command to initialize files in /init-volume"]
        volumeMounts:
        - mountPath: /init-volume
          name: $(SERVER_NAME)-volume
    replicas: 2
```

The operator uses an "introspection" job to discover details about the WebLogic domain configuration, such as the list of clusters and network access points.  The job pod for the introspector is generated using the `serverPod` entries for the Administration Server.  Because the Administration Server name is not known until the introspection step is complete, the value of the `$(SERVER_NAME)` variable for the introspection job will be "introspector".<|MERGE_RESOLUTION|>--- conflicted
+++ resolved
@@ -26,12 +26,8 @@
 
 Domain resources are defined using the domain resource YAML files. For each WLS domain you want to create and configure, you should create one domain resource YAML file and apply it. In the example referenced below, the sample scripts generate a domain resource YAML file that you can use as a basis. Copy the file and override the default settings so that it matches all the WLS domain parameters that define your WLS domain.
 
-<<<<<<< HEAD
-See the WebLogic samples, [Domain home on a persistent volume]({{< relref "/samples/simple/domains/domain-home-on-pv/_index.md" >}}), [Domain home on image]({{< relref "/samples/simple/domains/domain-home-on-image/_index.md" >}}), [Model in image]({{< relref "/samples/simple/domains/model-in-image/_index.md" >}}).
-=======
 See the WebLogic samples, [Domain home on a PV]({{< relref "/samples/simple/domains/domain-home-on-pv/_index.md" >}}),
 [Domain home in Image]({{< relref "/samples/simple/domains/domain-home-in-image/_index.md" >}}), and [Model in Image]({{< relref "/samples/simple/domains/model-in-image/_index.md" >}}).
->>>>>>> 5d072e98
 
 #### Kubernetes resources
 
@@ -67,22 +63,14 @@
 
 * `domainUID`: The domain unique identifier. Must be unique across the Kubernetes cluster. Not required. Defaults to the value of `metadata.name`.
 * `image`: The WebLogic Docker image. Required when `domainHomeSourceType` is `Image`; otherwise, defaults to `container-registry.oracle.com/middleware/weblogic:12.2.1.4`.
-<<<<<<< HEAD
-* `imagePullPolicy`: The image pull policy for the WebLogic Docker image. Legal values are `Always`, `Never` and `IfNotPresent`. Defaults to `Always` if image ends in `:latest`; `IfNotPresent` otherwise.
-=======
 * `imagePullPolicy`: The image pull policy for the WebLogic Docker image. Legal values are `Always`, `Never`, and `IfNotPresent`. Defaults to `Always` if image ends in `:latest`; `IfNotPresent` otherwise.
->>>>>>> 5d072e98
 * `imagePullSecrets`: A list of image pull secrets for the WebLogic Docker image.
 * `domainHome`: The folder for the WebLogic domain. Not required. Defaults to `/shared/domains/domains/domainUID` if `domainHomeSourceType` is `PersistentVolume`. Defaults to `/u01/oracle/user_projects/domains/` if `domainHomeSourceType` is `Image`. Defaults to `/u01/domains/domainUID` if `domainHomeSourceType` is `FromModel`.
 * `domainHomeSourceType`: The source for the domain home. Legal values are `Image` (for Domain in Image), `PersistentVolume` (for Domain in PV), and `FromModel` (for Model in Image). Defaults to `Image`.
 
 Elements related to logging:
 
-<<<<<<< HEAD
-* `includeServerOutInPodLog`: If true (the default), the server `.out` file will be included in the pod's stdout.
-=======
 * `includeServerOutInPodLog`: If true (the default), the server `.out` file will be included in the pod's `stdout`.
->>>>>>> 5d072e98
 * `logHome`: The in-pod name of the directory in which to store the domain, Node Manager, server logs, and server `.out` files. Defaults to `/shared/logs/<domainUID>`. Ignored if `logHomeEnabled` is `false`.
 * `logHomeEnabled`: Specifies whether the log home folder is enabled. Not required. Defaults to true if `domainHomeSourceType` is `PersistentVolume`. Defaults to false if `domainHomeSourceType` is `Image` or `FromModel`.
 
@@ -102,28 +90,14 @@
 
 * These elements are under `configuration`.
 
-<<<<<<< HEAD
-  * `overridesConfigMap`: The name of the config map for optional [WebLogic Configuration overrides]({{< relref "/userguide/managing-domains/configoverrides/_index.md" >}}). The value only applies if the `domainHomeSourceType` is `Image` or `PersistentVolume`. Do not set this value if the `domainHomeSourceType` is `FromModel`.
-  * `secrets`: A list of secret names for optional [WebLogic configuration override]({{< relref "/userguide/managing-domains/configoverrides/_index.md" >}}) macros or [Model in Image model file]({{< relref "/userguide/managing-domains/model-in-image/model-files.md" >}}) macros. Often used for specifying data source URLs, usernames, and passwords.
-=======
   * `overridesConfigMap`: The name of the config map for optional [Configuration overrides]({{< relref "/userguide/managing-domains/configoverrides/_index.md" >}}). The value only applies if the `domainHomeSourceType` is `Image` or `PersistentVolume`. Do not set this value if the `domainHomeSourceType` is `FromModel`.
   * `secrets`: A list of secret names for optional [Configuration overrides]({{< relref "/userguide/managing-domains/configoverrides/_index.md" >}}) macros or Model in Image [Model files]({{< relref "/userguide/managing-domains/model-in-image/model-files.md" >}}) macros. Often used for specifying data source URLs, user names, and passwords.
->>>>>>> 5d072e98
   * `introspectorJobActiveDeadlineSeconds`: Time in seconds before timing out the introspector job. Default is 120 seconds.
 
 * These elements are under `configuration.model`, only apply if the `domainHomeSourceType` is `FromModel`, and are discussed in [Model in Image]({{< relref "/userguide/managing-domains/model-in-image/_index.md" >}}).
 
   * `configMap`: Optional configuration map for supplying [runtime model file updates]({{< relref "/userguide/managing-domains/model-in-image/runtime-updates.md" >}}) to Model in Image model configuration.
   * `domainType`: Must be one of `WLS`, `JRF`, or `RestrictedJRF`.  Default is `WLS`.
-<<<<<<< HEAD
-  * `runtimeEncryptionSecret`: Required. Expected field is `password`. This is used by Model in Image internals to encrypt data while the data is passed from the introspector to WebLogic pods. The password can be arbitrary: the only requirement is that it must stay the same for the life of a domain resource. If a domain resource is deleted then redeployed, it's fine to change the password during the interim.
-  * `wdtEncryptionSecret`: Optional. Rarely used. See Model in Image documentation for details.
-
-* These elements are under `configuration.opss`, and only apply if the `domainHomeSourceType` is `FromModel` and the `domainType` is `JRF`. They're discussed in [Reusing an RCU database]({{< relref "/userguide/managing-domains/model-in-image/reusing-rcu.md" >}}).
-
-  * `walletPasswordSecret`: The expected secret field is 'walletPassword'. Used to encrypt/decrypt the wallet that's used for accessing the domain's entries in its RCU database.
-  * `walletFileSecret`: Optional. The expected secret field is 'walletFile'. Use this to allow a JRF domain to reuse its entries in the RCU database (specify a wallet file that was obtained from the domain home while the domain was booted for the first time).
-=======
   * `runtimeEncryptionSecret`: Required. Expected field is `password`. This is used by Model in Image to encrypt data while the data is passed from the introspector job to WebLogic pods. The password can be arbitrary: the only requirement is that it must stay the same for the life of a domain resource. If a domain resource is deleted then redeployed, it's fine to change the password during the interim.
   * `wdtEncryptionSecret`: Optional. Rarely used. See [Model in Image]({{< relref "/userguide/managing-domains/model-in-image/_index.md" >}}) for details.
 
@@ -131,7 +105,6 @@
 
   * `walletPasswordSecret`: The expected secret field is `walletPassword`. Used to encrypt/decrypt the wallet that's used for accessing the domain's entries in its RCU database.
   * `walletFileSecret`: Optional. The expected secret field is `walletFile`. Use this to allow a JRF domain to reuse its entries in the RCU database (specify a wallet file that was obtained from the domain home while the domain was booted for the first time).
->>>>>>> 5d072e98
 
 Elements related to Kubernetes pod and service generation:
 
