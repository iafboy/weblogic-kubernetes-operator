--- conflicted
+++ resolved
@@ -8,11 +8,7 @@
 
 | Date | Version | Introduces backward incompatibilities | Change |
 | --- | --- | --- | --- |
-<<<<<<< HEAD
-| February 26, 2020 | v2.5.0 | no | Support for Helm 3.x and OpenShift 4.3.  Operator can be installed in a namespace-dedicated mode where operator requires no cluster-level Kubernetes privileges. This version is not supported on Kubernetes 1.16+, check the prerequisites.
-=======
 | February 26, 2020 | v2.5.0 | no | Support for Helm 3.x and OpenShift 4.3.  Operator can be installed in a namespace-dedicated mode where operator requires no cluster-level Kubernetes privileges. This version is not supported on Kubernetes 1.16+, check the [prerequisites]({{< relref "/userguide/introduction/introduction#operator-prerequisites" >}}).
->>>>>>> 5d072e98
 | November 15, 2019 | v2.4.0 | no | Includes fixes for a variety of issues related to FMW infrastructure domains and pod variable substitution.  Operator now uses WebLogic Deploy Tooling 1.6.0 and the latest version of the Kubernetes Java Client.
 | August 27, 2019 | v2.3.0 | no  | Added support for Coherence cluster rolling, pod templating and additional pod content, and experimental support for running under an Istio service mesh.
 | June 20, 2019 | v2.2.1 | no  | The operator now supports Kubernetes 1.14.0+.  This release is primarily a bug fix release and resolves the following issues:<br><ul><li>Servers in domains, where the domain home is on a persistent volume, would sometimes fail to start. These failures would be during the introspection phase following a full domain shutdown.  Now, the introspection script better handles the relevant error conditions.</li><li>The domain resource provides an option to [pre-create Kubernetes services](https://github.com/oracle/weblogic-kubernetes-operator/blob/master/docs/domains/Domain.md#server-service) for WebLogic Servers that are not yet running so that the DNS addresses of these services are resolvable.  These services are now created as non-headless so that they have an IP address.</li></ul>
