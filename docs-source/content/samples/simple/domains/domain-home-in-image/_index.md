--- conflicted
+++ resolved
@@ -129,13 +129,9 @@
 
 | Parameter | Definition | Default |
 | --- | --- | --- |
-<<<<<<< HEAD
-| `sslEnabled` | Boolean indicating whether to enable SSL in each WebLogic Server instance. | `false` |
-| `adminPort` | Port number for the Administration Server inside the Kubernetes cluster. | `7001` |
-| `adminServerSSLPort` | SSL port number for the Administration Server inside the Kubernetes cluster. | `7002` |
-=======
+| `sslEnabled` | Boolean indicating whether to enable SSL for each WebLogic Server instance. | `false` |
 | `adminPort` | Port number of the Administration Server inside the Kubernetes cluster. | `7001` |
->>>>>>> a983df25
+| `adminServerSSLPort` | SSL port number of the Administration Server inside the Kubernetes cluster. | `7002` |
 | `adminNodePort` | Port number of the Administration Server outside the Kubernetes cluster. | `30701` |
 | `adminServerName` | Name of the Administration Server. | `admin-server` |
 | `clusterName` | Name of the WebLogic cluster instance to generate for the domain. | `cluster-1` |
@@ -150,15 +146,9 @@
 | `image` | WebLogic Server Docker image that the operator uses to start the domain. The create domain scripts generate a WebLogic Server Docker image with a domain home in it. By default, the scripts tag the generated WebLogic Server Docker image as either `domain-home-in-image` or `domain-home-in-image-wdt` based on the `domainHomeImageBuildPath` property, and use it plus the tag that is obtained from the `domainHomeImageBase` to set the `image` element in the generated domain YAML file. If this property is set, the create domain scripts will use the value specified, instead of the default value, to tag the generated image and set the `image` in the domain YAML file. A unique value is required for each domain that is created using the scripts. If you are running the sample scripts from a machine that is remote to the Kubernetes cluster where the domain is going to be running, you need to set this property to the image name that is intended to be used in a registry local to that Kubernetes cluster. You also need to push the `image` to that registry before starting the domain using the `kubectl create -f` or `kubectl apply -f` command. | |
 | `imagePullPolicy` | WebLogic Docker image pull policy. Legal values are `IfNotPresent`, `Always`, or `Never`. | `IfNotPresent` |
 | `imagePullSecretName` | Name of the Kubernetes secret to access the Docker Store to pull the WebLogic Server Docker image. The presence of the secret will be validated when this parameter is specified. |  |
-<<<<<<< HEAD
-| `includeServerOutInPodLog` | Boolean indicating whether to include `server.out` to the pod's stdout. | `true` |
+| `includeServerOutInPodLog` | Boolean indicating whether to include the server `.out` int the pod's stdout. | `true` |
 | `initialManagedServerReplicas` | Number of Managed Servers to initially start for the domain. | `2` |
-| `javaOptions` | Java options for starting the Administration and Managed Servers. A Java option can have references to one or more of the following pre-defined variables to obtain WebLogic domain information: `$(DOMAIN_NAME)`, `$(DOMAIN_HOME)`, `$(ADMIN_NAME)`, `$(ADMIN_PORT)`, and `$(SERVER_NAME)`. If `sslEnabled` is set to `true` and the WebLogic demo certificate is used, add `-Dweblogic.security.SSL.ignoreHostnameVerification=true` to allow the managed servers to connect to the Administration Server while booting up.  The WebLogic generated demo certificate in this environment typically contains a host name that is different from the runtime container's host name.  | `-Dweblogic.StdoutDebugEnabled=false` |
-=======
-| `includeServerOutInPodLog` | Boolean indicating whether to include the server `.out` in the pod's `stdout`. | `true` |
-| `initialManagedServerReplicas` | Number of Managed Servers to start initially for the domain. | `2` |
-| `javaOptions` | Java options for starting the Administration Server and Managed Servers. A Java option can have references to one or more of the following pre-defined variables to obtain WebLogic domain information: `$(DOMAIN_NAME)`, `$(DOMAIN_HOME)`, `$(ADMIN_NAME)`, `$(ADMIN_PORT)`, and `$(SERVER_NAME)`. | `-Dweblogic.StdoutDebugEnabled=false` |
->>>>>>> a983df25
+| `javaOptions` | Java options for starting the Administration Server and Managed Servers. A Java option can have references to one or more of the following pre-defined variables to obtain WebLogic domain information: `$(DOMAIN_NAME)`, `$(DOMAIN_HOME)`, `$(ADMIN_NAME)`, `$(ADMIN_PORT)`, and `$(SERVER_NAME)`. If `sslEnabled` is set to `true` and the WebLogic demo certificate is used, add `-Dweblogic.security.SSL.ignoreHostnameVerification=true` to allow the managed servers to connect to the Administration Server while booting up.  The WebLogic generated demo certificate in this environment typically contains a host name that is different from the runtime container's host name.  | `-Dweblogic.StdoutDebugEnabled=false` |
 | `logHomeOnPV` | Specifies whether the log home is stored on the persistent volume. If set to true, then you must specify the `logHome`, `persistentVolumeClaimName`, and `domainPVMountPath` parameters.| `false` |
 | `logHome` | The in-pod location for domain log, server logs, server out, Node Manager log, and server HTTP access log files. If not specified, the value is derived from the `domainUID` as `/shared/logs/<domainUID>`. This parameter is required if `logHomeOnPV` is true. Otherwise, it is ignored. | `/shared/logs/domain1` |
 | `managedServerNameBase` | Base string used to generate Managed Server names. | `managed-server` |
