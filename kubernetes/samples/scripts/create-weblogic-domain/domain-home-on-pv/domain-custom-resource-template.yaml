# Copyright 2017, 2018, Oracle Corporation and/or its affiliates. All rights reserved.
# Licensed under the Universal Permissive License v 1.0 as shown at http://oss.oracle.com/licenses/upl.
#
# This is an example of how to define a Domain Custom Resource.
#
apiVersion: "weblogic.oracle/v2"
kind: Domain
metadata:
  name: %DOMAIN_UID%
  namespace: %NAMESPACE%
spec:
  # The domainUID must be unique across the entire Kubernetes Cluster.   Each WebLogic Domain must
  # have its own unique domainUID.  This does not have to be the same as the Domain Name.  It is allowed
  # to have multiple Domains with the same Domain Name, but they MUST have different domainUID's.
  # The domainUID is also used to identify the Persistent Volume that belongs to/with this Domain.
  domainUID: %DOMAIN_UID%
  # The WebLogic Domain Name
  domainName: %DOMAIN_NAME%
  # The Operator currently does not support other images
  image: "%WEBLOGIC_IMAGE%"
  # imagePullPolicy defaults to "Always" if image version is :latest
  imagePullPolicy: "%WEBLOGIC_IMAGE_PULL_POLICY%"
  # Identify which Secret contains the credentials for pulling an image
  imagePullSecrets:
  - name: %WEBLOGIC_IMAGE_PULL_SECRET_NAME%
  # Identify which Secret contains the WebLogic Admin credentials (note that there is an example of
  # how to create that Secret at the end of this file)
  adminSecret: 
    name: %WEBLOGIC_CREDENTIALS_SECRET_NAME%
  # The name of the Admin Server
  asName: "%ADMIN_SERVER_NAME%"
  # The Admin Server's ListenPort
  asPort: %ADMIN_PORT%
<<<<<<< HEAD
  # Whether to include the server out file into the pod's stdout, default is true
  includeServerOutInPodLog: %INCLUDE_SERVER_OUT_IN_POD_LOG%
  # The in-pod name of the directory to store the domain, node manager, server logs, and server .out
  # files in.
  # If not specified or empty, domain log file, server logs, server out, and node manager log files 
  # will be stored in the default logHome location of /shared/logs/<domainUID>/.
  logHome: %LOG_HOME%
  # startupControl legal values are "NONE", "ALL", "ADMIN", "SPECIFIED", or "AUTO"
=======
  # serverStartPolicy legal values are "NEVER", "ALWAYS", "IF_NEEDED", or "ADMIN_ONLY"
>>>>>>> 3bff1d8d
  # This determines which WebLogic Servers the Operator will start up when it discovers this Domain
  # - "ALWAYS" will start up all defined servers
  # - "ADMIN_ONLY" will start up only the administration server (no managed servers will be started)
  # - "IF_NEEDED" will start all non-clustered servers, including the administration server and clustered servers up to the replica count
  serverStartPolicy: "%SERVER_START_POLICY%"
  # adminServer is used to configure the desired behavior for starting the administration server.
  adminServer:
  # serverStartState legal values are "RUNNING" or "ADMIN"
  # "RUNNING" means the listed server will be started up to "RUNNING" mode
  # "ADMIN" means the listed server will be start up to "ADMIN" mode
    serverStartState: "RUNNING"
    # The Admin Server's NodePort
    %EXPOSE_ADMIN_PORT_PREFIX%nodePort: %ADMIN_NODE_PORT%
    # Uncomment to export the T3Channel as a service
    %EXPOSE_T3_CHANNEL_PREFIX%exportedNetworkAccessPoints:
    %EXPOSE_T3_CHANNEL_PREFIX%  T3Channel: {}
    # an (optional) list of environment variable to be set on the server
    env:
    - name: JAVA_OPTIONS
      value: "%JAVA_OPTIONS%"
    - name: USER_MEM_ARGS
      value: "-Xms64m -Xmx256m "
  # clusters is used to configure the desired behavior for starting member servers of a cluster.  
  # If you use this entry, then the rules will be applied to ALL servers that are members of the named clusters.
  clusters:
    %CLUSTER_NAME%:
      serverStartState: "RUNNING"
      replicas: %INITIAL_MANAGED_SERVER_REPLICAS%
      env:
      - name: JAVA_OPTIONS
        value: "%JAVA_OPTIONS%"
      - name: USER_MEM_ARGS
        value: "-Xms64m -Xmx256m "
  # The number of managed servers to start for unlisted clusters
  # replicas: 1
  storage:
    predefined:
      claim: %DOMAIN_PVC_NAME%<|MERGE_RESOLUTION|>--- conflicted
+++ resolved
@@ -31,7 +31,6 @@
   asName: "%ADMIN_SERVER_NAME%"
   # The Admin Server's ListenPort
   asPort: %ADMIN_PORT%
-<<<<<<< HEAD
   # Whether to include the server out file into the pod's stdout, default is true
   includeServerOutInPodLog: %INCLUDE_SERVER_OUT_IN_POD_LOG%
   # The in-pod name of the directory to store the domain, node manager, server logs, and server .out
@@ -39,10 +38,7 @@
   # If not specified or empty, domain log file, server logs, server out, and node manager log files 
   # will be stored in the default logHome location of /shared/logs/<domainUID>/.
   logHome: %LOG_HOME%
-  # startupControl legal values are "NONE", "ALL", "ADMIN", "SPECIFIED", or "AUTO"
-=======
   # serverStartPolicy legal values are "NEVER", "ALWAYS", "IF_NEEDED", or "ADMIN_ONLY"
->>>>>>> 3bff1d8d
   # This determines which WebLogic Servers the Operator will start up when it discovers this Domain
   # - "ALWAYS" will start up all defined servers
   # - "ADMIN_ONLY" will start up only the administration server (no managed servers will be started)
