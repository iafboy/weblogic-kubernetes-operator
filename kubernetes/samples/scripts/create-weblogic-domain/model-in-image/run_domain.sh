#!/bin/bash
# Copyright 2019, Oracle Corporation and/or its affiliates. All rights reserved.
# Licensed under the Universal Permissive License v 1.0 as shown at http://oss.oracle.com/licenses/upl.

#
# This is an example of how to setup a WebLogic Kubernetes Cluster for model-in-image. This 
# script can to be called once an model-in-image image is prepared via "./build.sh".
#
# Expects the following env vars to already be set:
#
#   WORKDIR - working directory for the sample with at least 10g of space
#
# Optional:
#
#   DOMAIN_UID                - defaults to 'domain1'
#   DOMAIN_NAMESPACE          - defaults to 'sample-${DOMAIN_UID}-ns'
#   WDTCONFIGMAPDIR           - defaults to './wdtconfigmap' (a directory populated by build_model.sh)
#   MODEL_IMAGE_NAME          - defaults to 'model-in-image'
#   MODEL_IMAGE_TAG           - defaults to 'v1'
#   DOMAIN_RESOURCE_TEMPLATE  - use this file for a domain resource template instead
#                               of k8s-domain.yaml.template 
#   WDT_DOMAIN_TYPE           - WLS (default), RestrictedJRF, or JRF
#   RCUDB_NAMESPACE           - default (default)
#

set -eu

SCRIPTDIR="$( cd "$(dirname "$0")" > /dev/null 2>&1 ; pwd -P )"
echo "@@ Info: Running '$(basename "$0")'."

DOMAIN_UID=${DOMAIN_UID:-domain1}
DOMAIN_NAMESPACE=${DOMAIN_NAMESPACE:-sample-${DOMAIN_UID}-ns}
WDTCONFIGMAPDIR=${WDTCONFIGMAPDIR:-$WORKDIR/wdtconfigmap}
WDT_DOMAIN_TYPE=${WDT_DOMAIN_TYPE:-WLS}
RCUDB_NAMESPACE=${RCUDB_NAMESPACE:-default}

case "${WDT_DOMAIN_TYPE}" in
  WLS|JRF|RestrictedJRF) ;;
  *) echo "Invalid domain type WDT_DOMAIN_TYPE '$WDT_DOMAIN_TYPE': expected 'WLS', 'JRF', or 'RestrictedJRF'." && exit 1
esac

echo "@@ Info: Deleting weblogic domain '${DOMAIN_UID}' if it already exists"
( set -x
kubectl -n ${DOMAIN_NAMESPACE} delete domain ${DOMAIN_UID} --ignore-not-found
)
while [ 1 -eq 1 ]; do
  cur_pods=$(kubectl -n ${DOMAIN_NAMESPACE} get pods -l weblogic.domainUID=${DOMAIN_UID} -o=jsonpath='{.items[*].metadata.name}')
  [ "$cur_pods" = "" ] && break
  echo "@@ Info: Waiting for old domain's pods '$cur_pods' to exit, seconds=${SECONDS}."
  sleep 5
done

echo "@@ Info: Creating weblogic domain secret"
$SCRIPTDIR/create_secret.sh -s sample-${DOMAIN_UID}-weblogic-credentials \
  -l username=weblogic \
  -l password=welcome1


echo "@@ Info: Creating rcu access secret (referenced by model yaml macros if domain type is JRF)"
$SCRIPTDIR/create_secret.sh -s sample-${DOMAIN_UID}-rcu-access \
  -l rcu_prefix=FMW1 \
  -l rcu_schema_password=Oradoc_db1 \
  -l rcu_admin_password=Oradoc_db1 \
  -l rcu_db_conn_string=oracle-db.${RCUDB_NAMESPACE}.svc.cluster.local:1521/devpdb.k8s


echo "@@ Info: Creating OPSS wallet password secret (ignored unless domain type is JRF)"
# TBD remove passphrase literal once Johnny supports using walletPassword
$SCRIPTDIR/create_secret.sh -s sample-${DOMAIN_UID}-opss-wallet-password-secret \
  -l passphrase=welcome1 \
  -l walletPassword=welcome1


<<<<<<< HEAD
kubectl -n sample-domain1-ns \
  label  configmap domain1-wdt-config-map \
  weblogic.domainUID=domain1

kubectl -n sample-domain1-ns delete secret domain1-model-encryption-secret --ignore-not-found

kubectl -n sample-domain1-ns \
  create secret generic domain1-model-encryption-secret \
  --from-literal=passphrase=weblogic

kubectl -n sample-domain1-ns \
  label secret domain1-model-encryption-secret \
  weblogic.domainUID=domain1

echo "@@ Info: Creating 'k8s-domain.yaml' from 'k8s-domain.yaml.template' and setting its Domain Type"
=======
echo "@@ Info: Creating sample wdt configmap (optional)"
$SCRIPTDIR/create_configmap.sh -c ${DOMAIN_UID}-wdt-config-map -f ${WDTCONFIGMAPDIR}
>>>>>>> 9f0050d8


echo "@@ Info: Creating domain resource yaml '$WORKDIR/k8s-domain.yaml'."
$SCRIPTDIR/create_domain.sh


echo "@@ Info: Applying domain resource yaml '$WORKDIR/k8s-domain.yaml'"
( set -x
kubectl apply -f $WORKDIR/k8s-domain.yaml
)


echo "@@ Info: Getting pod status - ctrl-c when all is running and ready to exit"
( set -x
kubectl get pods -n ${DOMAIN_NAMESPACE} --watch
)<|MERGE_RESOLUTION|>--- conflicted
+++ resolved
@@ -3,7 +3,7 @@
 # Licensed under the Universal Permissive License v 1.0 as shown at http://oss.oracle.com/licenses/upl.
 
 #
-# This is an example of how to setup a WebLogic Kubernetes Cluster for model-in-image. This 
+# This is an example of how to setup a WebLogic Kubernetes Cluster for model-in-image. This
 # script can to be called once an model-in-image image is prepared via "./build.sh".
 #
 # Expects the following env vars to already be set:
@@ -18,7 +18,7 @@
 #   MODEL_IMAGE_NAME          - defaults to 'model-in-image'
 #   MODEL_IMAGE_TAG           - defaults to 'v1'
 #   DOMAIN_RESOURCE_TEMPLATE  - use this file for a domain resource template instead
-#                               of k8s-domain.yaml.template 
+#                               of k8s-domain.yaml.template
 #   WDT_DOMAIN_TYPE           - WLS (default), RestrictedJRF, or JRF
 #   RCUDB_NAMESPACE           - default (default)
 #
@@ -71,10 +71,20 @@
   -l walletPassword=welcome1
 
 
-<<<<<<< HEAD
-kubectl -n sample-domain1-ns \
-  label  configmap domain1-wdt-config-map \
-  weblogic.domainUID=domain1
+echo "@@ Info: Creating sample wdt configmap (optional)"
+$SCRIPTDIR/create_configmap.sh -c ${DOMAIN_UID}-wdt-config-map -f ${WDTCONFIGMAPDIR}
+
+
+echo "@@ Info: Creating domain resource yaml '$WORKDIR/k8s-domain.yaml'."
+$SCRIPTDIR/create_domain.sh
+
+
+echo "@@ Info: Applying domain resource yaml '$WORKDIR/k8s-domain.yaml'"
+( set -x
+kubectl apply -f $WORKDIR/k8s-domain.yaml
+)
+
+# TODO: Tom
 
 kubectl -n sample-domain1-ns delete secret domain1-model-encryption-secret --ignore-not-found
 
@@ -86,23 +96,6 @@
   label secret domain1-model-encryption-secret \
   weblogic.domainUID=domain1
 
-echo "@@ Info: Creating 'k8s-domain.yaml' from 'k8s-domain.yaml.template' and setting its Domain Type"
-=======
-echo "@@ Info: Creating sample wdt configmap (optional)"
-$SCRIPTDIR/create_configmap.sh -c ${DOMAIN_UID}-wdt-config-map -f ${WDTCONFIGMAPDIR}
->>>>>>> 9f0050d8
-
-
-echo "@@ Info: Creating domain resource yaml '$WORKDIR/k8s-domain.yaml'."
-$SCRIPTDIR/create_domain.sh
-
-
-echo "@@ Info: Applying domain resource yaml '$WORKDIR/k8s-domain.yaml'"
-( set -x
-kubectl apply -f $WORKDIR/k8s-domain.yaml
-)
-
-
 echo "@@ Info: Getting pod status - ctrl-c when all is running and ready to exit"
 ( set -x
 kubectl get pods -n ${DOMAIN_NAMESPACE} --watch
