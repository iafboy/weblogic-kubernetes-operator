--- conflicted
+++ resolved
@@ -3,45 +3,15 @@
 # Licensed under the Universal Permissive License v 1.0 as shown at http://oss.oracle.com/licenses/upl.
 
 #
-<<<<<<< HEAD
-./download_tools.sh
-
-# This step builds a base image (WebLogic Installer with patches) for deploying to the Kubernetes cluster using the WebLogic Image Tool
-# If you are using your own image, you can skip this step
-#
-./build_baseimage.sh
-
-#
-# Building sample app ear file
-=======
 # Usage: build.sh 
->>>>>>> 5938147e
 #
 # Expects the following env vars to already be set:
 #
-<<<<<<< HEAD
-
-if [ "${DOMAINTYPE}" == "JRF" ] ; then
-    cp image/model1.yaml.jrf image/model1.yaml
-fi
-#
-# Build sample image for deploying to the Kubernetes Cluster
-#
-./build_sample_image.sh
-
-echo Setting Domain Type in domain.yaml
-=======
 #   WORKDIR
 #   WDT_DOMAIN_TYPE
->>>>>>> 5938147e
 #
 
-<<<<<<< HEAD
-echo "Sample image build completed, please change directory into ${WORKDIR}, continue to setup Kubernetes resources"
-
-=======
 set -eu
->>>>>>> 5938147e
 
 # This step downloads the latest WebLogic Deploy Tool and WebLogic Image Tool in the current directory
 # If this is run behind a proxy, then environment variables http_proxy and https_proxy must be set.
