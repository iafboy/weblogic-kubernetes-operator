# Copyright 2019, Oracle Corporation and/or its affiliates. All rights reserved.
# Licensed under the Universal Permissive License v 1.0 as shown at http://oss.oracle.com/licenses/upl.
#
# This is an example of how to define a Domain resource.
#
<<<<<<< HEAD
=======
# TBD review this file line by line with Johnny and Tom.
# 
#
>>>>>>> 3f63bb91
apiVersion: "weblogic.oracle/v7"
kind: Domain
metadata:
  name: domain1
  namespace: sample-domain1-ns
  labels:
    weblogic.resourceVersion: domain-v2
    weblogic.domainUID: domain1

spec:
  # The WebLogic Domain Home
  domainHome: /u01/domains/domain1

  domainHomeSourceType: FromModel

  # The WebLogic Server Docker image that the Operator uses to start the domain
  image: "model-in-image:v1"
  # imagePullPolicy defaults to "Always" if image version is :latest
  imagePullPolicy: "IfNotPresent"
  # Identify which Secret contains the credentials for pulling an image
  #imagePullSecrets:
  #- name: regsecret
  
  # Identify which Secret contains the WebLogic Admin credentials 
  webLogicCredentialsSecret: 
    name: sample-domain1-weblogic-credentials

  # Whether to include the server out file into the pod's stdout, default is true
  includeServerOutInPodLog: true

  # Whether to enable overrding the home directory of your log files
  # logHomeEnabled: false
  # The in-pod location for domain log, server logs, server out, and Node Manager log files
  # logHome: /shared/logs/domain1
  
  # Set which WebLogic Servers the Operator will start up when it discovers this Domain
  # - "NEVER" will not start any server in the domain
  # - "ADMIN_ONLY" will start up only the administration server (no managed servers will be started)
  # - "IF_NEEDED" will start all non-clustered servers, including the administration server, and clustered servers up to the replica count.
  serverStartPolicy: "IF_NEEDED"

  serverPod:
    # an (optional) list of environment variable to be set on the servers
    env:
    - name: JAVA_OPTIONS
      value: "-Dweblogic.StdoutDebugEnabled=false"
    - name: USER_MEM_ARGS
      value: "-XX:+UseContainerSupport -Djava.security.egd=file:/dev/./urandom "
    - name: ALLOW_DYNAMIC_CLUSTER_IN_FMW
      value: "true"
    # volumes:
    # - name: weblogic-domain-storage-volume
    #   persistentVolumeClaim:
    #     claimName: domain1-weblogic-sample-pvc
    # volumeMounts:
    # - mountPath: /shared
    #   name: weblogic-domain-storage-volume

  # adminServer is used to configure the desired behavior for starting the administration server.
  adminServer:
    # serverStartState legal values are "RUNNING" or "ADMIN"
    # "RUNNING" means the listed server will be started up to "RUNNING" mode
    # "ADMIN" means the listed server will be start up to "ADMIN" mode
    serverStartState: "RUNNING"
    # adminService:
    #   channels:
    # The Admin Server's NodePort
    #    - channelName: default
    #      nodePort: 30701
    # Uncomment to export the T3Channel as a service
    #    - channelName: T3Channel
   
  # clusters is used to configure the desired behavior for starting member servers of a cluster.  
  # If you use this entry, then the rules will be applied to ALL servers that are members of the named clusters.
  clusters:
  - clusterName: cluster-1
    serverStartState: "RUNNING"
    replicas: 2
  # The number of managed servers to start for unlisted clusters
  # replicas: 1

  configuration:
    secrets: [ sample-domain1-rcu-access ]

    model:
      #
      # Optional configmap for additional models and variable files
      #
      configMap: domain1-wdt-config-map

      #
      # wdt domain type for model in image case
      # Valid WDT_DOMAIN_TYPE_VALUES are 'WLS', 'JRF', and 'RestrictedJRF'
      #
      domainType: "@@DOMTYPE@@"

    #opss:
      #
      # k8 secret for the opss extract wallet.  It contains the key passphrase used to extract the
      # opss wallet and optional key ewallet.p12 containing the base64 encoded opss wallet
      #
      #
      #walletFileSecret: sample-domain1-opss-secret
      #
      # Use this if the wdt model is encrypted
      #
      #walletPasswordSecret: wdt-encrypt-passphrase-secret
<|MERGE_RESOLUTION|>--- conflicted
+++ resolved
@@ -1,14 +1,8 @@
-# Copyright 2019, Oracle Corporation and/or its affiliates. All rights reserved.
+# Copyright 2019, 2020, Oracle Corporation and/or its affiliates.
 # Licensed under the Universal Permissive License v 1.0 as shown at http://oss.oracle.com/licenses/upl.
 #
 # This is an example of how to define a Domain resource.
 #
-<<<<<<< HEAD
-=======
-# TBD review this file line by line with Johnny and Tom.
-# 
-#
->>>>>>> 3f63bb91
 apiVersion: "weblogic.oracle/v7"
 kind: Domain
 metadata:
