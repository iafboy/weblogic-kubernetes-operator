#!/bin/bash
<<<<<<< HEAD
# Copyright (c) 2019, 2020, Oracle Corporation and/or its affiliates.  
=======
# Copyright (c) 2019, 2020, Oracle Corporation and/or its affiliates.
>>>>>>> 0e906675
# Licensed under the Universal Permissive License v 1.0 as shown at https://oss.oracle.com/licenses/upl.

# Drop the DB Service created by start-db-service.sh

script="${BASH_SOURCE[0]}"
scriptDir="$( cd "$( dirname "${script}" )" && pwd )"
source ${scriptDir}/../common/utility.sh

function usage {
  echo "usage: ${script} -n namespace  [-h]"
  echo " -n Kubernetes NameSpace for Oracle DB Service to be Stopped (optional)"
  echo "     (default: default) "
  echo " -h Help"
  exit $1
}

while getopts ":h:n:" opt; do
  case $opt in
    n) namespace="${OPTARG}"
    ;;
    h) usage 0
    ;;
    *) usage 1
    ;;
  esac
done


if [ -z ${namespace} ]; then
  namespace=default
fi


dbpod=`kubectl get po -n ${namespace}  | grep oracle-db | cut -f1 -d " " `
kubectl delete -f ${scriptDir}/common/oracle.db.yaml  --ignore-not-found

if [ -z ${dbpod} ]; then
  echo "Couldn't find oracle-db pod in [${namespace}] namesapce"
else
  checkPodDelete ${dbpod} ${namespace}
  kubectl delete svc/oracle-db -n ${namespace}  --ignore-not-found
fi<|MERGE_RESOLUTION|>--- conflicted
+++ resolved
@@ -1,9 +1,5 @@
 #!/bin/bash
-<<<<<<< HEAD
-# Copyright (c) 2019, 2020, Oracle Corporation and/or its affiliates.  
-=======
 # Copyright (c) 2019, 2020, Oracle Corporation and/or its affiliates.
->>>>>>> 0e906675
 # Licensed under the Universal Permissive License v 1.0 as shown at https://oss.oracle.com/licenses/upl.
 
 # Drop the DB Service created by start-db-service.sh
