#!/bin/bash
# Copyright (c) 2018, 2019, Oracle Corporation and/or its affiliates. All rights reserved.
# Licensed under the Universal Permissive License v 1.0 as shown at https://oss.oracle.com/licenses/upl.

# -----------------
# Summary and Usage
# -----------------
#
# This script does a best-effort delete of acceptance test k8s artifacts, the
# local test tmp directory, and the potentially remote domain pv directories.
#
# This script accepts optional env var overrides:
#
#   RESULT_ROOT     The root directory of the test temporary files.
#
#   PV_ROOT         The root directory on the kubernetes cluster
#                   used for persistent volumes.
#
#   LEASE_ID        Set this if you want cleanup to release the
#                   given lease on a failure.
#
#   SHARED_CLUSTER  Set this to true if you want cleanup to delete tiller
#
#   DELETE_FILES    Delete local test files, and launch a job to delete PV
#                   hosted test files (default true).
#
#   FAST_DELETE     Set to "--grace-period=1 --timeout=1" to speedup
#                   deletes and skip phase 2.
#
# --------------------
# Detailed Description
# --------------------
#
# The test runs in phases:
#
#   Phase 0:  If helm is installed, helm delete all helm charts.
#             Possibly also delete tiller (see SHARED_CLUSTER env var above.)
#
#   Phase 1:  Delete test kubernetes artifacts with labels.
#
#   Phase 2:  Wait 15 seconds to see if previous phase succeeded, and
#             if not, repeatedly search for all test related kubectl
#             artifacts and try delete them directly for up to 60 more
#             seconds.
#
#   Phase 3:  Use a kubernetes job to delete the PV directories
#             on the kubernetes cluster.
#
#   Phase 4:  Delete the local test output directory.
#
#   Phase 5:  If we own a lease, then release it on a failure.
#             (See optional LEASE_ID env var above.)
#

SCRIPTPATH="$( cd "$(dirname "$0")" > /dev/null 2>&1 ; pwd -P )"
PROJECT_ROOT="$SCRIPTPATH/../../.."
RESULT_ROOT=${RESULT_ROOT:-/scratch/$USER/wl_k8s_test_results}
PV_ROOT=${PV_ROOT:-$RESULT_ROOT}
RESULT_DIR="$RESULT_ROOT/acceptance_test_tmp"
USER_PROJECTS_DIR="$RESULT_DIR/user-projects"
TMP_DIR="$RESULT_DIR/cleanup_tmp"
JOB_NAME="weblogic-command-job"


function fail {
  echo @@[`date '+%m-%d-%YT%H:%M:%S'`] cleanup.sh: Error "$@"
  exit 1
}

#!/bin/bash
#
# Usage:
# getResWithLabel outfilename
#
function getResWithLabel {

  # first, let's get all namespaced types with -l $LABEL_SELECTOR
  kubectl get $NAMESPACED_TYPES \
          -l "$LABEL_SELECTOR" \
          -o=jsonpath='{range .items[*]}{.kind}{" "}{.metadata.name}{" -n "}{.metadata.namespace}{"\n"}{end}' \
          --all-namespaces=true >> $1

  # now, get all non-namespaced types with -l $LABEL_SELECTOR
  kubectl get $NOT_NAMESPACED_TYPES \
          -l "$LABEL_SELECTOR" \
          -o=jsonpath='{range .items[*]}{.kind}{" "}{.metadata.name}{"\n"}{end}' \
          --all-namespaces=true >> $1
}

#
# Usage:
# deleteResWithLabel outputfile
#
function deleteWithOneLabel {
  echo @@[`date '+%m-%d-%YT%H:%M:%S'`] Delete resources with label $LABEL_SELECTOR.
  # clean the output file first
  if [ -e $1 ]; then
    rm $1
  fi

  echo @@[`date '+%m-%d-%YT%H:%M:%S'`] Deleting resources with label $LABEL_SELECTOR.
  getResWithLabel $1
  # delete namespaced types
  cat $1 | awk '{ print $4 }' | grep -v "^$" | sort -u | while read line; do
<<<<<<< HEAD
    echo "@@[`date '+%m-%d-%YT%H:%M:%S'`] Running command - kubectl $FAST_DELETE -n $line delete $NAMESPACED_TYPES -l $LABEL_SELECTOR"
=======
    echo "@@ Running command - kubectl $FAST_DELETE -n $line delete $NAMESPACED_TYPES -l $LABEL_SELECTOR"
>>>>>>> fed8bc8f
    kubectl $FAST_DELETE -n $line delete $NAMESPACED_TYPES -l "$LABEL_SELECTOR"
  done

  # delete non-namespaced types
  local no_namespace_count=`grep -c -v " -n " $1`
  if [ ! "$no_namespace_count" = "0" ]; then
<<<<<<< HEAD
    echo "@@[`date '+%m-%d-%YT%H:%M:%S'`] Running command - kubectl $FAST_DELETE delete $NOT_NAMESPACED_TYPES -l $LABEL_SELECTOR"
=======
    echo "@@ Running command - kubectl $FAST_DELETE delete $NOT_NAMESPACED_TYPES -l $LABEL_SELECTOR"
>>>>>>> fed8bc8f
    kubectl $FAST_DELETE delete $NOT_NAMESPACED_TYPES -l "$LABEL_SELECTOR"
  fi

  echo "@@[`date '+%m-%d-%YT%H:%M:%S'`] Waiting for pods to stop running."
  local total=0
  local mstart=`date +%s`
  local mnow=mstart
  local maxwaitsecs=60
  while [ $((mnow - mstart)) -lt $maxwaitsecs ]; do
    pods=($(kubectl get pods --all-namespaces -l $LABEL_SELECTOR -o jsonpath='{range .items[*]}{.metadata.name} {end}'))
    total=${#pods[*]}
    if [ $total -eq 0 ] ; then
        break
    else
      echo "@@[`date '+%m-%d-%YT%H:%M:%S'`] There are $total running pods with label $LABEL_SELECTOR."
    fi
    sleep 3
    mnow=`date +%s`
  done

  if [ $total -gt 0 ]; then
    echo "Warning: after waiting $maxwaitsecs seconds, there are still $total running pods with label $LABEL_SELECTOR."
  fi
}

#
# Usage:
# deleteNamespaces outputfile
#
function deleteNamespaces {
  cat $1 | awk '{ print $4 }' | grep -v "^$" | sort -u | while read line; do
<<<<<<< HEAD
    if [ "$line" != "default" ] && [ "$line" != "monitoring" ]; then
      echo "@@[`date '+%m-%d-%YT%H:%M:%S'`] Running command - kubectl $FAST_DELETE delete namespace $line --ignore-not-found"
=======
    if [ "$line" != "default" ]; then
      echo "@@ Running command - kubectl $FAST_DELETE delete namespace $line --ignore-not-found"
>>>>>>> fed8bc8f
      kubectl $FAST_DELETE delete namespace $line --ignore-not-found
    fi
  done

}

function deleteWithLabels {
  NAMESPACED_TYPES="pod,job,deploy,rs,service,pvc,ingress,cm,serviceaccount,role,rolebinding,secret"

  HANDLE_VOYAGER="false"
  VOYAGER_ING_NAME="ingresses.voyager.appscode.com"
  if [ `kubectl get crd $VOYAGER_ING_NAME --ignore-not-found | grep $VOYAGER_ING_NAME | wc -l` = 1 ]; then
    NAMESPACED_TYPES="$VOYAGER_ING_NAME,$NAMESPACED_TYPES"
    HANDLE_VOYAGER="true"
  fi

  DOMAIN_CRD="domains.weblogic.oracle"
  if [ `kubectl get crd $DOMAIN_CRD --ignore-not-found | grep $DOMAIN_CRD | wc -l` = 1 ]; then
    NAMESPACED_TYPES="$DOMAIN_CRD,$NAMESPACED_TYPES"
  fi

  NOT_NAMESPACED_TYPES="pv,crd,clusterroles,clusterrolebindings"

  tempfile="/tmp/$(basename $0).tmp.$$"  # == /tmp/[script-file-name].tmp.[pid]

  echo @@[`date '+%m-%d-%YT%H:%M:%S'`] Deleting domain resources.
  LABEL_SELECTOR="weblogic.domainUID"
  deleteWithOneLabel "$tempfile-0"

  echo @@[`date '+%m-%d-%YT%H:%M:%S'`] Deleting wls operator resources.
  LABEL_SELECTOR="weblogic.operatorName"
  deleteWithOneLabel "$tempfile-1"

  deleteNamespaces "$tempfile-0"
  deleteNamespaces "$tempfile-1"

  echo @@[`date '+%m-%d-%YT%H:%M:%S'`] Deleting voyager controller.
  if [ "$HANDLE_VOYAGER" = "true" ]; then
    deleteVoyagerOperator
  fi
}

# function genericDelete
#
#   This function is a 'generic kubernetes delete' that takes three arguments:
#
#     arg1:  Comma separated list of types of kubernetes namespaced types to search/delete.
#            example: "all,cm,pvc,ns,roles,rolebindings,secrets"
#
#     arg2:  Comma separated list of types of kubernetes non-namespaced types to search/delete.
#            example: "crd,pv,clusterroles,clusterrolebindings"
#
#     arg3:  '|' (pipe) separated list of keywords.
#            Artifacts with a label or name that contains one
#            or more of the keywords are delete candidates.
#            example:  "logstash|kibana|elastisearch|weblogic|elk|domain"
#
#   It runs in two stages:
#     In the first, wait to see if artifacts delete on their own.
#     In the second, try to delete any leftovers.
#
function genericDelete {

  for iteration in first second; do
    # In the first iteration, we wait to see if artifacts delete.
    # in the second iteration, we try to delete any leftovers.

    if [ "$iteration" = "first" ]; then
      local maxwaitsecs=15
    else
      local maxwaitsecs=60
    fi

    echo "@@[`date '+%m-%d-%YT%H:%M:%S'`] Waiting up to $maxwaitsecs seconds for ${1:?} and ${2:?} artifacts that contain string ${3:?} to delete."

    local artcount_no
    local artcount_yes
    local artcount_total
    local resfile_no
    local resfile_yes

    local mstart=`date +%s`

    while : ; do
      resfile_no="$TMP_DIR/kinv_filtered_nonamespace.out.tmp"
      resfile_yes="$TMP_DIR/kinv_filtered_yesnamespace.out.tmp"

      # leftover namespaced artifacts
      kubectl get $1 \
          -o=jsonpath='{range .items[*]}{.metadata.namespace}{" "}{.kind}{"/"}{.metadata.name}{"\n"}{end}' \
          --all-namespaces=true 2>&1 \
          | egrep -e "($3)" | sort > $resfile_yes 2>&1
      artcount_yes="`cat $resfile_yes | wc -l`"

      # leftover non-namespaced artifacts
      kubectl get $2 \
          -o=jsonpath='{range .items[*]}{.kind}{"/"}{.metadata.name}{"\n"}{end}' \
          --all-namespaces=true 2>&1 \
          | egrep -e "($3)" | sort > $resfile_no 2>&1
      artcount_no="`cat $resfile_no | wc -l`"

      artcount_total=$((artcount_yes + artcount_no))

      mnow=`date +%s`

      if [ $((artcount_total)) -eq 0 ]; then
        echo "@@[`date '+%m-%d-%YT%H:%M:%S'`] No artifacts found."
        return 0
      fi

      if [ "$iteration" = "first" ] && [ "$FAST_DELETE" = "" ]; then
        # in the first iteration we just wait to see if artifacts go away on there own

        echo "@@[`date '+%m-%d-%YT%H:%M:%S'`] Waiting for $artcount_total artifacts to delete.  Wait time $((mnow - mstart)) seconds (max=$maxwaitsecs).  Waiting for:"

        cat $resfile_yes | awk '{ print "n=" $1 " " $2 }'
        cat $resfile_no | awk '{ print $1 }'

      else
        # in the second thirty seconds we try to delete remaining artifacts

        echo "@@[`date '+%m-%d-%YT%H:%M:%S'`] Trying to delete ${artcount_total} leftover artifacts, including ${artcount_yes} namespaced artifacts and ${artcount_no} non-namespaced artifacts, wait time $((mnow - mstart)) seconds (max=$maxwaitsecs)."

        if [ ${artcount_yes} -gt 0 ]; then
          cat "$resfile_yes" | while read line; do
            local args="`echo \"$line\" | awk '{ print "-n " $1 " delete " $2 " --ignore-not-found" }'`"
            echo "kubectl $args"
            kubectl $args
          done
        fi

        if [ ${artcount_no} -gt 0 ]; then
          cat "$resfile_no" | while read line; do
            echo "kubectl $FAST_DELETE delete $line --ignore-not-found"
            kubectl $FAST_DELETE delete $line --ignore-not-found
          done
        fi

      fi

      if [ $((mnow - mstart)) -gt $((maxwaitsecs)) ]; then
        if [ "$iteration" = "first" ]; then
          echo "@@[`date '+%m-%d-%YT%H:%M:%S'`] Warning:  ${maxwaitsecs} seconds reached.   Will try deleting unexpected resources via kubectl delete."
        else
          echo "@@[`date '+%m-%d-%YT%H:%M:%S'`] Error:  ${maxwaitsecs} seconds reached and possibly ${artcount_total} artifacts remaining.  Giving up."
        fi
        break
      fi

      sleep 5
    done
  done
  return 1
}

function cleanup_tiller {
  kubectl $FAST_DELETE -n kube-system delete deployment tiller-deploy --ignore-not-found=true
  kubectl $FAST_DELETE delete clusterrolebinding tiller-cluster-rule --ignore-not-found=true
  kubectl $FAST_DELETE -n kube-system delete serviceaccount tiller --ignore-not-found=true
}

function fail {
  echo @@[`date '+%m-%d-%YT%H:%M:%S'`] cleanup.sh: Error "$@"
  exit 1
}

echo @@[`date '+%m-%d-%YT%H:%M:%S'`] Starting cleanup.
script="${BASH_SOURCE[0]}"
scriptDir="$( cd "$(dirname "${script}")" > /dev/null 2>&1 ; pwd -P)"
source $PROJECT_ROOT/kubernetes/internal/utility.sh

echo "@@[`date '+%m-%d-%YT%H:%M:%S'`] RESULT_ROOT=$RESULT_ROOT TMP_DIR=$TMP_DIR RESULT_DIR=$RESULT_DIR PROJECT_ROOT=$PROJECT_ROOT PV_ROOT=$PV_ROOT"

mkdir -p $TMP_DIR || fail No permision to create directory $TMP_DIR

# first, if helm is installed, delete all installed helm charts
if [ -x "$(command -v helm)" ]; then
  helm version --short --client  | grep v2
  [[ $? == 0 ]] && HELM_VERSION=V2
  [[ $? == 1 ]] && HELM_VERSION=V3
  echo "Detected Helm Version [$(helm version --short --client)]"
  echo @@[`date '+%m-%d-%YT%H:%M:%S'`] Deleting installed helm charts
  if [ "$HELM_VERSION" == "V2" ]; then
    helm list --short | while read helm_name; do
      echo "@@[`date '+%m-%d-%YT%H:%M:%S'`] Running command - helm delete --purge  $helm_name"
      helm delete --purge  $helm_name
    done
  else
    namespaces=`kubectl get ns | grep -v NAME | awk '{ print $1 }'`
    for ns in $namespaces
    do
      helm list --short --namespace $ns | while read helm_name; do
        echo "@@[`date '+%m-%d-%YT%H:%M:%S'`] Running command - helm uninstall $helm_name -n $ns"
        helm uninstall $helm_name -n $ns
      done
    done
  fi

  # cleanup tiller artifacts
  #if [ "$SHARED_CLUSTER" = "true" ]; then
  #  cleanup_tiller
  #fi
fi

# second, try to delete with labels since the conversion is that all created resources need to
# have the proper label(s)
echo @@[`date '+%m-%d-%YT%H:%M:%S'`] Starting deleteWithLabels
deleteWithLabels

# third, try a generic delete in case there are some leftover resources, this runs in two phases:
#   phase 1:  wait to see if artifacts dissappear naturally due to the above
#   phase 2:  kubectl delete left over artifacts
# arguments
#   arg1 - namespaced kubernetes artifacts
#   arg2 - non-namespaced artifacts
#   arg3 - keywords in deletable artificats

echo @@[`date '+%m-%d-%YT%H:%M:%S'`] Starting genericDelete
genericDelete "all,cm,pvc,roles,rolebindings,serviceaccount,secrets,ingress" "crd,pv,ns,clusterroles,clusterrolebindings" "logstash|kibana|elastisearch|weblogic|elk|domain|traefik|voyager|apache-webtier|mysql"
SUCCESS="$?"

if [ "${DELETE_FILES:-true}" = "true" ]; then

  # Delete pv directories using a run (/sharedparent maps to PV_ROOT on the k8s cluster machines).

  echo @@[`date '+%m-%d-%YT%H:%M:%S'`] Launching run to delete all pv contents.  This runs in the k8s cluster, /sharedparent mounts PV_ROOT.
  # $SCRIPTPATH/job.sh "rm -fr /scratch/acceptance_test_pv"
  $SCRIPTPATH/krun.sh -i openjdk:11-oracle -t 600 -m "${PV_ROOT}:/sharedparent" -c 'rm -fr /sharedparent/*/acceptance_test_pv'
  [ "$?" = "0" ] || SUCCESS="1"
  echo @@[`date '+%m-%d-%YT%H:%M:%S'`] SUCCESS=$SUCCESS

  # Delete old test files owned by the current user.

  echo @@[`date '+%m-%d-%YT%H:%M:%S'`] Deleting local $RESULT_DIR contents.
  rm -fr $RESULT_ROOT/*/acceptance_test_tmp
  [ "$?" = "0" ] || SUCCESS="1"
  echo @@[`date '+%m-%d-%YT%H:%M:%S'`] SUCCESS=$SUCCESS

  echo @@[`date '+%m-%d-%YT%H:%M:%S'`] Deleting /tmp/test_suite.\* files.
  rm -f /tmp/test_suite.*

fi

# Bye

if [ ! "$LEASE_ID" = "" ] && [ ! "$SUCCESS" = "0" ]; then
  # release the lease if we own it
  ${SCRIPTPATH}/lease.sh -d "$LEASE_ID" > /tmp/release_lease.out 2>&1
  if [ "$?" = "0" ]; then
    echo @@[`date '+%m-%d-%YT%H:%M:%S'`] Lease released.
  else
    echo @@[`date '+%m-%d-%YT%H:%M:%S'`] Lease could not be released:
    cat /tmp/release_lease.out
  fi
  rm -f /tmp/release_lease.out
fi

echo @@[`date '+%m-%d-%YT%H:%M:%S'`] Exiting with status $SUCCESS
exit $SUCCESS<|MERGE_RESOLUTION|>--- conflicted
+++ resolved
@@ -102,22 +102,14 @@
   getResWithLabel $1
   # delete namespaced types
   cat $1 | awk '{ print $4 }' | grep -v "^$" | sort -u | while read line; do
-<<<<<<< HEAD
     echo "@@[`date '+%m-%d-%YT%H:%M:%S'`] Running command - kubectl $FAST_DELETE -n $line delete $NAMESPACED_TYPES -l $LABEL_SELECTOR"
-=======
-    echo "@@ Running command - kubectl $FAST_DELETE -n $line delete $NAMESPACED_TYPES -l $LABEL_SELECTOR"
->>>>>>> fed8bc8f
     kubectl $FAST_DELETE -n $line delete $NAMESPACED_TYPES -l "$LABEL_SELECTOR"
   done
 
   # delete non-namespaced types
   local no_namespace_count=`grep -c -v " -n " $1`
   if [ ! "$no_namespace_count" = "0" ]; then
-<<<<<<< HEAD
     echo "@@[`date '+%m-%d-%YT%H:%M:%S'`] Running command - kubectl $FAST_DELETE delete $NOT_NAMESPACED_TYPES -l $LABEL_SELECTOR"
-=======
-    echo "@@ Running command - kubectl $FAST_DELETE delete $NOT_NAMESPACED_TYPES -l $LABEL_SELECTOR"
->>>>>>> fed8bc8f
     kubectl $FAST_DELETE delete $NOT_NAMESPACED_TYPES -l "$LABEL_SELECTOR"
   fi
 
@@ -149,13 +141,9 @@
 #
 function deleteNamespaces {
   cat $1 | awk '{ print $4 }' | grep -v "^$" | sort -u | while read line; do
-<<<<<<< HEAD
+
     if [ "$line" != "default" ] && [ "$line" != "monitoring" ]; then
       echo "@@[`date '+%m-%d-%YT%H:%M:%S'`] Running command - kubectl $FAST_DELETE delete namespace $line --ignore-not-found"
-=======
-    if [ "$line" != "default" ]; then
-      echo "@@ Running command - kubectl $FAST_DELETE delete namespace $line --ignore-not-found"
->>>>>>> fed8bc8f
       kubectl $FAST_DELETE delete namespace $line --ignore-not-found
     fi
   done
