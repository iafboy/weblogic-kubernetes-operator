--- conflicted
+++ resolved
@@ -1,15 +1,8 @@
 # Copyright (c) 2020, Oracle Corporation and/or its affiliates.
 # Licensed under the Universal Permissive License v 1.0 as shown at https://oss.oracle.com/licenses/upl.
-<<<<<<< HEAD
-=======
 
 # This file need to appended into kubernetes/samples/scripts/common/domain-template.yaml
 
-
-  %MII_PREFIX%configuration:
->>>>>>> 55ba070a
-
-# This file need to appended into kubernetes/samples/scripts/common/domain-template.yaml
   
   %MII_PREFIX%configuration:
     #secrets: [ %DOMAIN_UID%-rcu-access ]
