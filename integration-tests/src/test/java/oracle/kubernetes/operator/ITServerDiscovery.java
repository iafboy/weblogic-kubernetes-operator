// Copyright 2019, Oracle Corporation and/or its affiliates.  All rights reserved.
// Licensed under the Universal Permissive License v 1.0 as shown at
// http://oss.oracle.com/licenses/upl.

package oracle.kubernetes.operator;

import java.nio.charset.StandardCharsets;
import java.nio.file.Files;
import java.nio.file.Path;
import java.nio.file.Paths;
import java.nio.file.StandardCopyOption;
import java.util.Map;
import oracle.kubernetes.operator.utils.Domain;
import oracle.kubernetes.operator.utils.ExecCommand;
import oracle.kubernetes.operator.utils.ExecResult;
import oracle.kubernetes.operator.utils.Operator;
import oracle.kubernetes.operator.utils.TestUtils;
import org.junit.AfterClass;
import org.junit.Assume;
import org.junit.BeforeClass;
import org.junit.FixMethodOrder;
import org.junit.Test;
import org.junit.runners.MethodSorters;

/**
 * Simple JUnit test file used for testing Operator.
 *
 * <p>This test is used for creating Operator(s) and domain(s) which are managed by the Operator(s).
 * And to test WLS server discovery feature.
 */
@FixMethodOrder(MethodSorters.NAME_ASCENDING)
public class ITServerDiscovery extends BaseTest {
  private static String testDomainYamlFile;

  private static Operator operator;
  private static Domain domain;

  /**
   * This method gets called only once before any of the test methods are executed. It does the
   * initialization of the integration test properties defined in OperatorIT.properties and setting
   * the resultRoot, pvRoot and projectRoot attributes. It also creates Operator, domain and a test
   * domain yaml file.
   *
   * @throws Exception
   */
  @BeforeClass
  public static void staticPrepare() throws Exception {
    if (!QUICKTEST) {
      // initialize test properties and create the directories
      initialize(APP_PROPS_FILE);

      // Create operator1
      if (operator == null) {
        logger.info("Creating Operator & waiting for the script to complete execution");
        operator = TestUtils.createOperator(OPERATOR1_YAML);
      }

      // create domain
      if (domain == null) {
        logger.info("Creating WLS Domain & waiting for the script to complete execution");
        domain = TestUtils.createDomain(DOMAINONPV_WLST_YAML);
        domain.verifyDomainCreated();
      }

      final String testYamlFileName = "custom-domaint.yaml";

      String domainYaml =
          BaseTest.getUserProjectsDir()
              + "/weblogic-domains/"
              + domain.getDomainUid()
              + "/domain.yaml";

      // create test domain yaml file
      testDomainYamlFile = BaseTest.getResultDir() + "/" + testYamlFileName;

      Path sourceFile = Paths.get(domainYaml);
      Path targetFile = Paths.get(testDomainYamlFile);

      Files.copy(sourceFile, targetFile, StandardCopyOption.REPLACE_EXISTING);

      String content = new String(Files.readAllBytes(targetFile), StandardCharsets.UTF_8);
      content = content.replaceAll("replicas: 2", "replicas: 3");
      Files.write(targetFile, content.getBytes(StandardCharsets.UTF_8));
    }
  }

  /**
   * Releases k8s cluster lease, archives result, pv directories.
   *
   * @throws Exception
   */
  @AfterClass
  public static void staticUnPrepare() throws Exception {
    logger.info("+++++++++++++++++++++++++++++++++---------------------------------+");
    logger.info("BEGIN");
    logger.info("Run once, release cluster lease");

<<<<<<< HEAD
    tearDown();
=======
      tearDown(new Object() {}.getClass().getEnclosingClass().getSimpleName());
>>>>>>> ed2f8ea5

    logger.info("SUCCESS");
  }

  /**
   * Stop Operator. Start a managed server by applying a modified domain.yaml. Restart Operator and
   * verify that it connects to this newly started managed server.
   *
   * @throws Exception
   */
  @Test
  public void testOPConnToNewMS() throws Exception {
    Assume.assumeFalse(QUICKTEST);
    String testMethodName = new Object() {}.getClass().getEnclosingMethod().getName();
    logTestBegin(testMethodName);

    logger.info("Stop the Operator");
    operator.stopUsingReplicas();

    String cmd = "kubectl apply -f " + testDomainYamlFile;
    logger.info("Start a new managed server, managed-server3 using command:\n" + cmd);
    ExecResult result = ExecCommand.exec(cmd);

    logger.info("Start the Operator");
    operator.startUsingReplicas();

    logger.info("Check the newly created managed-server3 is running");
    int replicas = 3;
    varifyPodReady(replicas);

    // restore the test env
    int msDecrNum = 1;
    scaleDownAndVarify(msDecrNum);

    logger.info("SUCCESS - " + testMethodName);
  }

  /**
   * Stop and restart Operator and verify that it discovers running servers and a newly started
   * server by scaling up cluster. Verify that the cluster scale up is noy impacted.
   *
   * @throws Exception
   */
  @Test
  public void testOPReconnToRunningMSAndScaleUp() throws Exception {
    Assume.assumeFalse(QUICKTEST);
    String testMethodName = new Object() {}.getClass().getEnclosingMethod().getName();
    logTestBegin(testMethodName);

    logger.info("Restart the Operator");
    operator.restartUsingReplicas();

    int msIncrNum = 1;
    scaleUpAndVarify(msIncrNum);

    // restore the test env
    int msDecrNum = 1;
    scaleDownAndVarify(msDecrNum);

    logger.info("SUCCESS - " + testMethodName);
  }

  /**
   * Stop Operator and admin server. Restart Operator. Verify that it restarts admin server and
   * discovers running servers. Verify that the cluster scale up is noy impacted.
   *
   * @throws Exception
   */
  @Test
  public void testOPAdminReconnToDomain() throws Exception {
    Assume.assumeFalse(QUICKTEST);
    String testMethodName = new Object() {}.getClass().getEnclosingMethod().getName();
    logTestBegin(testMethodName);

    Map<String, Object> domainMap = domain.getDomainMap();
    String domainNS = domainMap.get("namespace").toString();
    String domainUid = domain.getDomainUid();
    String adminServerName = (String) domainMap.get("adminServerName");
    String adminServerPodName = domainUid + "-" + adminServerName;

    logger.info("Stop the Operator");
    operator.stopUsingReplicas();

    String cmd = "kubectl delete po/" + adminServerPodName + " -n " + domainNS;
    logger.info("Stop admin server <" + adminServerPodName + "> using command:\n" + cmd);
    ExecResult result = ExecCommand.exec(cmd);

    logger.info("Checking if admin pod <" + adminServerPodName + "> is deleted");
    TestUtils.checkPodDeleted(adminServerPodName, domainNS);

    logger.info("Start the Operator and admin server");
    operator.startUsingReplicas();

    logger.info("Checking admin server <" + adminServerPodName + "> is running");
    TestUtils.checkPodReady(adminServerPodName, domainNS);

    int msIncrNum = 1;
    scaleUpAndVarify(msIncrNum);

    // restore the test env
    int msDecrNum = 1;
    scaleDownAndVarify(msDecrNum);

    logger.info("SUCCESS - " + testMethodName);
  }

  /**
   * Stop Operator. Kill all managed servers. Restart Operator. Verify that it restarts all managed
   * servers.
   *
   * @throws Exception
   */
  @Test
  public void testOPMSReconnToDomain() throws Exception {
    Assume.assumeFalse(QUICKTEST);
    String testMethodName = new Object() {}.getClass().getEnclosingMethod().getName();
    logTestBegin(testMethodName);

    Map<String, Object> domainMap = domain.getDomainMap();
    String domainNS = domainMap.get("namespace").toString();
    String managedServerNameBase = domainMap.get("managedServerNameBase").toString();
    String domainUid = domain.getDomainUid();

    logger.info("Stop the Operator");
    operator.stopUsingReplicas();

    // Delte all managed servers in the cluster
    int replicaCnt = getReplicaCnt();
    for (int i = 1; i <= replicaCnt; i++) {
      String msPodName = domainUid + "-" + managedServerNameBase + i;
      String cmd = "kubectl delete po/" + msPodName + " -n " + domainNS;
      logger.info("Stop managed server <" + msPodName + "> using command:\n" + cmd);
      ExecResult result = ExecCommand.exec(cmd);

      logger.info("Checking if ms pod <" + msPodName + "> is deleted");
      TestUtils.checkPodDeleted(msPodName, domainNS);
    }

    logger.info("Start the Operator");
    operator.startUsingReplicas();

    for (int i = 1; i <= replicaCnt; i++) {
      String msPodName = domainUid + "-" + managedServerNameBase + i;
      logger.info("Checking if ms pod <" + msPodName + "> is running");
      TestUtils.checkPodReady(msPodName, domainNS);
    }

    logger.info("SUCCESS - " + testMethodName);
  }

  /**
   * Stop Operator. Kill one managed server. Restart Operator. Verify that it restarts the killed
   * managed server.
   *
   * @throws Exception
   */
  @Test
  public void testOPRestartDeadMS() throws Exception {
    Assume.assumeFalse(QUICKTEST);
    String testMethodName = new Object() {}.getClass().getEnclosingMethod().getName();
    logTestBegin(testMethodName);

    Map<String, Object> domainMap = domain.getDomainMap();
    String domainNS = domainMap.get("namespace").toString();
    String managedServerNameBase = domainMap.get("managedServerNameBase").toString();
    String domainUid = domain.getDomainUid();

    // Delte a managed servers in the cluster
    String msPodName = domainUid + "-" + managedServerNameBase + "1";
    String cmd = "kubectl delete po/" + msPodName + " -n " + domainNS;
    logger.info("Stop managed server <" + msPodName + "> using command:\n" + cmd);
    ExecResult result = ExecCommand.exec(cmd);

    logger.info("Wait 10 seconds for ms to be restarted");
    Thread.sleep(10);

    logger.info("Verify that <" + msPodName + "> is restarted by Operator");
    TestUtils.checkPodReady(msPodName, domainNS);

    logger.info("SUCCESS - " + testMethodName);
  }

  private void scaleDownAndVarify(int decrNum) throws Exception {
    String testMethodName = new Object() {}.getClass().getEnclosingMethod().getName();
    logTestBegin(testMethodName);

    Map<String, Object> domainMap = domain.getDomainMap();
    String domainUid = domain.getDomainUid();
    String domainNS = domainMap.get("namespace").toString();
    String managedServerNameBase = domainMap.get("managedServerNameBase").toString();
    String clusterName = domainMap.get("clusterName").toString();

    int replicaCnt = TestUtils.getClusterReplicas(domainUid, clusterName, domainNS);
    int replicas = replicaCnt - decrNum;
    String podName = domainUid + "-" + managedServerNameBase + replicaCnt;

    logger.info("Scale domain " + domainUid + " down to " + replicas + " managed servers");
    operator.scale(domainUid, clusterName, replicas);

    logger.info("Checking if managed pod <" + podName + "> is deleted");
    TestUtils.checkPodDeleted(podName, domainNS);

    replicaCnt = TestUtils.getClusterReplicas(domainUid, clusterName, domainNS);
    if (replicaCnt != replicas) {
      throw new RuntimeException(
          "FAILURE: Cluster replica doesn't match with scaled down size "
              + replicaCnt
              + "/"
              + replicas);
    }
  }

  private void scaleUpAndVarify(int incrNum) throws Exception {
    Map<String, Object> domainMap = domain.getDomainMap();
    String domainUid = domain.getDomainUid();
    String domainNS = domainMap.get("namespace").toString();
    String managedServerNameBase = domainMap.get("managedServerNameBase").toString();
    String clusterName = domainMap.get("clusterName").toString();

    int replicaCnt = TestUtils.getClusterReplicas(domainUid, clusterName, domainNS);
    int replicas = replicaCnt + incrNum;
    String podName = domainUid + "-" + managedServerNameBase + replicas;

    logger.info("Scale domain " + domainUid + " up to " + replicas + " managed servers");
    operator.scale(domainUid, clusterName, replicas);

    varifyPodReady(replicas);
  }

  private void varifyPodReady(int replicas) throws Exception {
    Map<String, Object> domainMap = domain.getDomainMap();
    String domainUid = domain.getDomainUid();
    String domainNS = domainMap.get("namespace").toString();
    String managedServerNameBase = domainMap.get("managedServerNameBase").toString();
    String clusterName = domainMap.get("clusterName").toString();

    String podName = domainUid + "-" + managedServerNameBase + replicas;

    logger.info("Checking if managed pod <" + podName + "> is created");
    TestUtils.checkPodCreated(podName, domainNS);

    logger.info("Checking if managed server <" + podName + "> is running");
    TestUtils.checkPodReady(podName, domainNS);

    logger.info("Checking if managed service <" + podName + "> is created");
    TestUtils.checkServiceCreated(podName, domainNS);

    int replicaCnt = TestUtils.getClusterReplicas(domainUid, clusterName, domainNS);
    if (replicaCnt != replicas) {
      throw new RuntimeException(
          "FAILURE: Cluster replica doesn't match with scaled up size "
              + replicaCnt
              + "/"
              + replicas);
    }
  }

  private int getReplicaCnt() throws Exception {
    Map<String, Object> domainMap = domain.getDomainMap();
    String domainUid = domain.getDomainUid();
    String domainNS = domainMap.get("namespace").toString();
    String clusterName = domainMap.get("clusterName").toString();

    int replicaCnt = TestUtils.getClusterReplicas(domainUid, clusterName, domainNS);

    return replicaCnt;
  }
}<|MERGE_RESOLUTION|>--- conflicted
+++ resolved
@@ -95,11 +95,7 @@
     logger.info("BEGIN");
     logger.info("Run once, release cluster lease");
 
-<<<<<<< HEAD
-    tearDown();
-=======
-      tearDown(new Object() {}.getClass().getEnclosingClass().getSimpleName());
->>>>>>> ed2f8ea5
+    tearDown(new Object() {}.getClass().getEnclosingClass().getSimpleName());
 
     logger.info("SUCCESS");
   }
