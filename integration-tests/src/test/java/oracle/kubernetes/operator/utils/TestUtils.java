// Copyright (c) 2018, 2020, Oracle Corporation and/or its affiliates.
// Licensed under the Universal Permissive License v 1.0 as shown at https://oss.oracle.com/licenses/upl.

package oracle.kubernetes.operator.utils;

import java.io.BufferedReader;
import java.io.File;
import java.io.FileInputStream;
import java.io.FileReader;
import java.io.FileWriter;
import java.io.InputStream;
import java.nio.file.Files;
import java.nio.file.Path;
import java.nio.file.Paths;
import java.nio.file.StandardCopyOption;
import java.security.KeyStore;
import java.util.HashMap;
import java.util.Map;
import java.util.Properties;
import java.util.logging.Level;
import javax.ws.rs.client.Client;
import javax.ws.rs.client.ClientBuilder;
import javax.ws.rs.client.Entity;
import javax.ws.rs.client.Invocation.Builder;
import javax.ws.rs.client.WebTarget;
import javax.ws.rs.core.HttpHeaders;
import javax.ws.rs.core.MediaType;
import javax.ws.rs.core.Response;

import io.kubernetes.client.openapi.models.V1Pod;
import oracle.kubernetes.operator.BaseTest;
import oracle.kubernetes.operator.utils.Operator.RestCertType;
import org.glassfish.jersey.jsonp.JsonProcessingFeature;
import org.yaml.snakeyaml.DumperOptions;
import org.yaml.snakeyaml.Yaml;

public class TestUtils {
  private static K8sTestUtils k8sTestUtils = new K8sTestUtils();

  /**
   * Checks if pod is ready.
   *
   * @param podName  pod name
   * @param domainNS namespace
   * @throws RuntimeException if pod is not ready and output doesn't contain 1/1
   */
  public static void checkPodReady(String podName, String domainNS) throws Exception {
    checkPodReady(podName, domainNS, BaseTest.getMaxIterationsPod());    
  }
  
  /**
   * Checks if pod is ready.
   *
   * @param podName  pod name
   * @param domainNS namespace
   * @param maxIterations  max iterations count
   * @throws RuntimeException if pod is not ready and output doesn't contain 1/1
   */
  public static void checkPodReady(String podName, String domainNS, int maxIterations) throws Exception {
    StringBuffer cmd = new StringBuffer();
    cmd.append("kubectl get pod ").append(podName).append(" -n ").append(domainNS);

    // check for admin pod
    checkCmdInLoop(cmd.toString(), "1/1", podName, maxIterations);
  }

  /**
   * check pod is in Running state.
   *
   * @param podName      - pod name
   * @param domainNS     - domain namespace name
   * @param containerNum - container number in a pod
   * @throws Exception exception
   */
  public static void checkPodReady(String podName, String domainNS, String containerNum)
      throws Exception {
    StringBuffer cmd = new StringBuffer();
    cmd.append("kubectl get pod ").append(podName).append(" -n ").append(domainNS);

    // check for the pod passed from parameter podName
    checkCmdInLoop(cmd.toString(), containerNum, podName);
  }

  /**
   * Checks that pod is created.
   *
   * @param podName  - pod name
   * @param domainNS - domain namespace name
   * @Exception RuntimeException if pod is not in Running state
   */
  public static void checkPodCreated(String podName, String domainNS) throws Exception {
    checkPodCreated(podName, domainNS, BaseTest.getMaxIterationsPod());
  }
  
  /**
   * Checks that pod is created.
   *
   * @param podName  - pod name
   * @param domainNS - domain namespace name
   * @param maxIterations max iterations count
   * @throws Exception RuntimeException if pod is not in Running state 
   */
  public static void checkPodCreated(String podName, String domainNS, int maxIterations) throws Exception {

    StringBuffer cmd = new StringBuffer();
    cmd.append("kubectl get pod ").append(podName).append(" -n ").append(domainNS);

    // check for pod to be running
    checkCmdInLoop(cmd.toString(), "Running", podName, maxIterations);
  }

  /**
   * Checks that pod is ready and running.
   *
   * @param podName  - pod name
   * @param domainNS - domain namespace name
   */
  public static void checkPodReadyAndRunning(String podName, String domainNS) throws Exception {

    StringBuffer cmd = new StringBuffer();
    cmd.append("kubectl get pod ").append(podName).append(" -n ").append(domainNS);

    // check for pod to be running
    checkCmdInLoop(cmd.toString(), "Running", podName);
    checkCmdInLoop(cmd.toString(), "1/1", podName);
  }


  /**
   * Checks that pod is initializing.
   *
   * @param podName  - pod name
   * @param domainNS - domain namespace name
   */
  public static void checkPodInitializing(String podName, String domainNS) throws Exception {

    StringBuffer cmd = new StringBuffer();
    cmd.append("kubectl get pod ").append(podName).append(" -n ").append(domainNS);

    // check for admin pod
    checkCmdInLoop(cmd.toString(), "Init", podName);
  }

  /**
   * check pod is in Terminating state.
   *
   * @param podName  - pod name
   * @param domainNS - domain namespace name
   * @throws Exception exception
   */
  public static void checkPodTerminating(String podName, String domainNS) throws Exception {

    StringBuffer cmd = new StringBuffer();
    cmd.append("kubectl get pod ").append(podName).append(" -n ").append(domainNS);

    // check for admin pod
    checkCmdInLoop(cmd.toString(), "Terminating", podName);
  }

  /**
   * check pod is in Terminating state without waiting.
   *
   * @param podName  pod name
   * @param domainNS domain namespace name
   * @return true if pod terminating else false
   * @throws Exception exception
   */
  public static boolean checkPodTerminatingNoWait(String podName, String domainNS) throws Exception {

    StringBuffer cmd = new StringBuffer();
    cmd.append("kubectl get pod ").append(podName).append(" -n ").append(domainNS);

    // check for admin pod
    return checkPodContains(cmd.toString(), "Terminating", podName);
  }

  /**
   * Checks that ExternalIP LB is created in OKE.
   *
   * @throws Exception fails if not generated after MaxIterations number is reached.
   */
  public static void checkLbExternalIpCreated() throws Exception {
    int i = 0;
    StringBuffer cmd = new StringBuffer();
    cmd.append("kubectl get svc traefik-operator --namespace traefik -w ");

    // check for service
    while (i < BaseTest.getMaxIterationsPod()) {
      ExecResult result = ExecCommand.exec(cmd.toString());

      // external IP might not have been created
      if (result.exitValue() != 0
              || (result.exitValue() == 0 && result.stdout().contains("pending"))) {
        LoggerHelper.getLocal().log(Level.INFO, "Output for " + cmd + "\n" + result.stdout() + "\n " + result.stderr());

        // check for last iteration
        if (i == (BaseTest.getMaxIterationsPod() - 1)) {
          throw new Exception("FAILURE: External IP for Load Balancer is not created, exiting!");
        }
        LoggerHelper.getLocal().log(Level.INFO,
                "External IP for Load Balancer is not created Ite ["
                        + i
                        + "/"
                        + BaseTest.getMaxIterationsPod()
                        + "], sleeping "
                        + BaseTest.getWaitTimePod()
                        + " seconds more");
        Thread.sleep(BaseTest.getWaitTimePod() * 1000);
        i++;
      } else {
        LoggerHelper.getLocal().log(Level.INFO, "External IP for Load Balancer is Created");
        break;
      }
    }
  }

  /**
   * Checks that service is created.
   *
   * @param serviceName service name
   * @param domainNS    namespace
<<<<<<< HEAD
   * @throws Exception  if kubectl command fails.
=======
   * @throws RuntimeException if service is not created
>>>>>>> b0ce3b24
   */
  public static void checkServiceCreated(String serviceName, String domainNS) throws Exception {
    checkServiceCreated(serviceName, domainNS,BaseTest.getMaxIterationsPod());
  }
  
  /**
   * Checks that service is created.
   *
   * @param serviceName service name
   * @param domainNS    namespace
   * @param maxIterations max iterations count
   * @throws RuntimeException if service is not created
   */
  public static void checkServiceCreated(String serviceName, String domainNS, int maxIterations) throws Exception {
    int i = 0;
    StringBuffer cmd = new StringBuffer();
    cmd.append("kubectl get service ").append(serviceName).append(" -n ").append(domainNS);

    // check for service
    while (i < maxIterations) {
      ExecResult result = ExecCommand.exec(cmd.toString());

      // service might not have been created
      if (result.exitValue() != 0
          || (result.exitValue() == 0 && !result.stdout().contains(serviceName))) {
        LoggerHelper.getLocal().log(Level.INFO, "Output for " + cmd + "\n" + result.stdout() + "\n " + result.stderr());

        // check for last iteration
        if (i == (maxIterations - 1)) {
          throw new RuntimeException("FAILURE: service is not created, exiting!");
        }
<<<<<<< HEAD
        LoggerHelper.getLocal().log(Level.INFO, "Service is not created Ite ["
              + i
              + "/"
              + BaseTest.getMaxIterationsPod()
              + "], sleeping "
              + BaseTest.getWaitTimePod()
              + " seconds more");
=======
        LoggerHelper.getLocal().log(Level.INFO,
            "Service is not created Ite ["
                + i
                + "/"
                + maxIterations
                + "], sleeping "
                + BaseTest.getWaitTimePod()
                + " seconds more");
>>>>>>> b0ce3b24
        Thread.sleep(BaseTest.getWaitTimePod() * 1000);
        i++;
      } else {
        LoggerHelper.getLocal().log(Level.INFO, "Service " + serviceName + " is Created");
        break;
      }
    }
  }


  /**
   * Creates input file.
   *
   * @param map                    - map with attributes
   * @param generatedInputYamlFile - output file with replaced values
   * @throws Exception exception
   */
  public static void createInputFile(Map<String, Object> map, String generatedInputYamlFile)
      throws Exception {
    LoggerHelper.getLocal().log(Level.INFO, "Creating input yaml file at " + generatedInputYamlFile);

    DumperOptions options = new DumperOptions();
    options.setDefaultFlowStyle(DumperOptions.FlowStyle.BLOCK);
    options.setPrettyFlow(true);

    Yaml yaml = new Yaml(options);
    java.io.FileWriter writer = new java.io.FileWriter(generatedInputYamlFile);
    yaml.dump(map, writer);
    writer.close();
  }

  /**
   * read hostname.
   * @return hostname
   * @throws Exception on failure
   */
  public static String getHostName() throws Exception {
    if (System.getenv("K8S_NODEPORT_HOST") != null) {
      return System.getenv("K8S_NODEPORT_HOST");
    } else {
      // ExecResult result = ExecCommand.exec("hostname | awk -F. '{print $1}'");
      ExecResult result = ExecCommand.exec("hostname");
      return result.stdout().trim();
    }
  }

  /**
   * Read cluster replicas.
   * @param domainUid domain UID
   * @param clusterName cluster name
   * @param domainNS namespace
   * @return cluster replicas
   * @throws Exception on failure
   */
  public static int getClusterReplicas(String domainUid, String clusterName, String domainNS)
      throws Exception {
    StringBuffer cmd = new StringBuffer();
    cmd.append("kubectl get domain ")
        .append(domainUid)
        .append(" -n ")
        .append(domainNS)
        .append(" -o jsonpath='{.spec.clusters[?(@.clusterName == \"")
        .append(clusterName)
        .append("\")].replicas }'");
    LoggerHelper.getLocal().fine("getClusterReplicas cmd =" + cmd);
    ExecResult result = ExecCommand.exec(cmd.toString());
    int replicas = 0;
    if (result.exitValue() == 0) {
      try {
        replicas = new Integer(result.stdout().trim()).intValue();
      } catch (NumberFormatException nfe) {
        throw new RuntimeException(
            "FAILURE: Kubectl command " + cmd + " returned non-integer value " + replicas);
      }
    } else {
      throw new RuntimeException("FAILURE: Kubectl command " + cmd + " failed " + result.stderr());
    }
    return replicas;
  }

  /**
   * Check that pod is deleted.
   * @param podName pod name
   * @param domainNS namespace
   * @throws Exception on failure
   */
  public static void checkPodDeleted(String podName, String domainNS) throws Exception {
    StringBuffer cmd = new StringBuffer();
    cmd.append("kubectl -n ")
        .append(domainNS)
        .append(" get pod ")
        .append(podName)
        .append(" | grep \"^")
        .append(podName)
        .append(" \" | wc -l");
    checkCmdInLoopForDelete(cmd.toString(), "\"" + podName + "\" not found", podName);
  }

  /**
   * check domain is deleted.
   * @param domainUid domain UID
   * @param domainNS namespace
   * @throws Exception on failure
   */
  public static void checkDomainDeleted(String domainUid, String domainNS) throws Exception {

    StringBuffer cmd = new StringBuffer();
    cmd.append("kubectl get domain ")
        .append(domainUid)
        .append(" -n ")
        .append(domainNS)
        .append(" | egrep ")
        .append(domainUid)
        .append(" | wc -l");

    checkCmdInLoopForDelete(cmd.toString(), "\"" + domainUid + "\" not found", domainUid);
  }

  /**
   * check namespace is deleted.
   * @param namespace namespace
   * @throws Exception on failure
   */
  public static void checkNamespaceDeleted(String namespace) throws Exception {
    StringBuffer cmd = new StringBuffer();
    cmd.append("kubectl get ns ").append(namespace);
    checkCmdInLoopForDelete(cmd.toString(), "\"" + namespace + "\" not found", namespace);
  }

  /**
   * delete PVC.
   * @param pvcName PVC name
   * @param namespace namespace
   * @param domainUid domain UID
   * @param jobName job name
   * @throws Exception on failure
   */

  public static void deletePvc(String pvcName, String namespace, String domainUid, String jobName)
      throws Exception {
    StringBuffer cmdDelJob = new StringBuffer("kubectl delete job ");
    cmdDelJob.append(domainUid).append("-" + jobName + " -n ").append(namespace);
    LoggerHelper.getLocal().log(Level.INFO, "Deleting job " + cmdDelJob);
    exec(cmdDelJob.toString());

    StringBuffer cmdDelPvc = new StringBuffer("kubectl delete pvc ");
    cmdDelPvc.append(pvcName).append(" -n ").append(namespace);
    LoggerHelper.getLocal().log(Level.INFO, "Deleting PVC " + cmdDelPvc);
    exec(cmdDelPvc.toString());
  }

  public static ExecResult exec(String cmd) throws Exception {
    return exec(cmd, false);
  }

  /**
   * exec command.
   * @param cmd command
   * @param debug debug flag
   * @return executor
   * @throws Exception on failure
   */
  public static ExecResult exec(String cmd, boolean debug) throws Exception {
    ExecResult result = ExecCommand.exec(cmd);
    if (result.exitValue() != 0 || debug) {
      LoggerHelper.getLocal().log(Level.INFO,
          "\nCommand "
              + cmd
              + "\nreturn value: "
              + result.exitValue()
              + "\nstderr = "
              + result.stderr()
              + "\nstdout = "
              + result.stdout());
    }
    if (result.exitValue() != 0) {
      throw new RuntimeException(
          "FAILURE: Command "
              + cmd
              + " failed with stderr = "
              + result.stderr()
              + " \n stdout = "
              + result.stdout());
    }

    return result;
  }

  /**
   * Check PV is released.
   * @param pvBaseName PV base name
   * @param namespace namespace
   * @return true, if released
   * @throws Exception on failure
   */
  public static boolean checkPvReleased(String pvBaseName, String namespace) throws Exception {
    StringBuffer cmd = new StringBuffer("kubectl get pv ");
    cmd.append(pvBaseName).append("-pv -n ").append(namespace);

    int i = 0;
    while (i < BaseTest.getMaxIterationsPod()) {
      LoggerHelper.getLocal().log(Level.INFO, "Iteration " + i + " Checking if PV is Released " + cmd);
      ExecResult result = ExecCommand.exec(cmd.toString());
      if (result.exitValue() != 0
          || result.exitValue() == 0 && !result.stdout().contains("Released")) {
        if (i == (BaseTest.getMaxIterationsPod() - 1)) {
          throw new RuntimeException("FAILURE: PV is not in Released status, exiting!");
        }
        LoggerHelper.getLocal().log(Level.INFO, "PV is not in Released status,"
            + result.stdout() + "\n " + result.stderr());
        Thread.sleep(BaseTest.getWaitTimePod() * 1000);
        i++;

      } else {
        LoggerHelper.getLocal().log(Level.INFO, "PV is in Released status," + result.stdout());
        break;
      }
    }
    return true;
  }

  /**
   * NAME TYPE CLUSTER-IP EXTERNAL-IP PORT(S) domain1-cluster-cluster-1 ClusterIP 10.105.146.61
   * 30032/TCP,8001/TCP domain1-managed-server1 ClusterIP None 30032/TCP,8001/TCP.
   *
   * @param service   service
   * @param namespace namespace
   * @param protocol  portocol
   * @param port      port
   * @return true, if service has channel port
   * @throws Exception exception
   */
  public static boolean checkHasServiceChannelPort(
      String service, String namespace, String protocol, int port) throws Exception {
    StringBuffer cmd = new StringBuffer("kubectl get services ");
    cmd.append(" -n ").append(namespace);
    LoggerHelper.getLocal().log(Level.INFO, " Find services in namespage "
        + namespace + " with command: '" + cmd + "'");

    ExecResult result = ExecCommand.exec(cmd.toString());
    String stdout = result.stdout();
    LoggerHelper.getLocal().log(Level.INFO, " Services found: ");
    LoggerHelper.getLocal().log(Level.INFO, stdout);
    String[] stdoutlines = stdout.split("\\r?\\n");
    if (result.exitValue() == 0 && stdoutlines.length > 0) {
      for (String stdoutline : stdoutlines) {
        if (stdoutline.contains(service) && stdoutline.contains(port + "/" + protocol)) {
          return true;
        }
      }
    }
    return false;
  }

  /**
   * kubectl describe service serviceName -n namespace.
   *
   * @param namespace   namespace where the service is located
   * @param serviceName name of the service to be described
   * @return String containing output of the kubectl describe service command
   * @throws Exception exception
   */
  public static String describeService(String namespace, String serviceName) throws Exception {
    StringBuffer cmd = new StringBuffer("kubectl describe service ");
    cmd.append(serviceName);
    cmd.append(" -n ").append(namespace);
    LoggerHelper.getLocal().log(Level.INFO,
        " Describe service "
            + serviceName
            + " in namespage "
            + namespace
            + " with command: '"
            + cmd
            + "'");

    ExecResult result = ExecCommand.exec(cmd.toString());
    String stdout = result.stdout();
    LoggerHelper.getLocal().log(Level.INFO, " Service " + serviceName + " found: ");
    LoggerHelper.getLocal().log(Level.INFO, stdout);
    return stdout;
  }

  /**
   * kubectl get pods -o wide -n namespace.
   *
   * @param namespace namespace in which the pods are to be listed
   * @return String containing output of the kubectl get pods command
   * @throws Exception exception
   */
  public static String getPods(String namespace) throws Exception {
    StringBuffer cmd = new StringBuffer("kubectl get pods -o wide ");
    cmd.append(" -n ").append(namespace);
    LoggerHelper.getLocal().log(Level.INFO, " Get pods in namespage "
        + namespace + " with command: '" + cmd + "'");

    ExecResult result = ExecCommand.exec(cmd.toString());
    String stdout = result.stdout();
    LoggerHelper.getLocal().log(Level.INFO, " Pods found: ");
    LoggerHelper.getLocal().log(Level.INFO, stdout);
    return stdout;
  }

  /**
   * Get the POD IP.
   *
   * @param namespace      namespace of the POD
   * @param labelSelectors optional label selectors
   * @param podName        pod name
   * @return podIP
   */
  public static String getPodIP(String namespace, String labelSelectors, String podName)
      throws Exception {
    V1Pod pod = null;
    try {
      labelSelectors = labelSelectors == null ? "" : labelSelectors;
      pod = k8sTestUtils.getPod(namespace, "", podName);
    } catch (Exception e) {
      Exception re = new Exception("Exception getting Pod  " + namespace + "/" + podName);
      re.initCause(e);
      throw re;
    }
    if (pod == null) {
      throw new Exception("Pod " + namespace + "/" + podName + "not found ");
    }
    return pod.getStatus().getPodIP();
  }

  /**
   * First, kill the mgd server process in the container three times to cause the node manager to
   * mark the server 'failed not restartable'. This in turn is detected by the liveness probe, which
   * initiates a pod restart.
   *
   * @param domainUid  uid
   * @param serverName server name
   * @param namespace  namespace
   * @throws Exception exception
   */
  public static void testWlsLivenessProbe(String domainUid, String serverName,
                                          String namespace, String userProjectsDir)
      throws Exception {
    String podName = domainUid + "-" + serverName;
    int initialRestartCnt = getPodRestartCount(podName, namespace);
    String filePath = userProjectsDir + "/weblogic-domains/" + domainUid + "/killserver.sh";
    // create file to kill server process
    FileWriter fw = new FileWriter(filePath);
    fw.write("#!/bin/bash\n");
    fw.write("kill -9 `jps | grep Server | awk '{print $1}'`");
    fw.close();
    new File(filePath).setExecutable(true, false);

    // copy file to pod
    copyFileViaCat(filePath, "/shared/killserver.sh", podName, namespace);

    // kill server process 3 times
    for (int i = 0; i < 3; i++) {
      ExecResult result =
          kubectlexecNoCheck(
              podName,
              namespace,
              "-- bash -c 'chmod +x /shared/killserver.sh && /shared/killserver.sh'");
      LoggerHelper.getLocal().log(Level.INFO, "kill server process command exitValue "
          + result.exitValue());
      LoggerHelper.getLocal().log(Level.INFO,
          "kill server process command result " + result.stdout() + " stderr " + result.stderr());
      Thread.sleep(2 * 1000);
    }
    // one more time so that liveness probe restarts
    kubectlexecNoCheck(podName, namespace, "/shared/killserver.sh");

    long startTime = System.currentTimeMillis();
    long maxWaitMillis = 180 * 1000;
    while (true) {
      final long currentTime = System.currentTimeMillis();
      int finalRestartCnt = getPodRestartCount(podName, namespace);
      LoggerHelper.getLocal().log(Level.INFO, "initialRestartCnt "
          + initialRestartCnt + " finalRestartCnt " + finalRestartCnt);
      if ((finalRestartCnt - initialRestartCnt) == 1) {
        LoggerHelper.getLocal().log(Level.INFO, "WLS liveness probe test is successful.");
        break;
      }
      LoggerHelper.getLocal().log(Level.INFO, "Waiting for liveness probe to restart the pod");
      if ((currentTime - startTime) > maxWaitMillis) {
        throw new RuntimeException(
            "WLS liveness probe is not working within " + maxWaitMillis / 1000 + " seconds");
      }
      Thread.sleep(5 * 1000);
    }
  }

  /**
   * read pod restart count.
   * @param podName pod name
   * @param namespace namespace
   * @return count
   * @throws Exception on failure
   */
  public static int getPodRestartCount(String podName, String namespace) throws Exception {
    StringBuffer cmd = new StringBuffer("kubectl describe pod ");
    cmd.append(podName)
        .append(" --namespace ")
        .append(namespace)
        .append(" | egrep Restart | awk '{print $3}'");

    ExecResult result = ExecCommand.exec(cmd.toString());
    if (result.exitValue() != 0) {
      throw new RuntimeException(
          "FAIL: Couldn't find the pod " + podName + " in namespace " + namespace);
    }
    return new Integer(result.stdout().trim()).intValue();
  }

  /**
   * kubectl cp.
   * @param srcFileOnHost source
   * @param destLocationInPod destination
   * @param podName pod name
   * @param namespace namespace
   * @throws Exception on failure
   */
  public static void kubectlcp(
      String srcFileOnHost, String destLocationInPod, String podName, String namespace)
      throws Exception {
    StringBuffer cmdTocp = new StringBuffer("kubectl cp ");
    cmdTocp
        .append(srcFileOnHost)
        .append(" ")
        .append(namespace)
        .append("/")
        .append(podName)
        .append(":")
        .append(destLocationInPod);

    LoggerHelper.getLocal().log(Level.INFO, "Command to copy file " + cmdTocp);
    ExecResult result = ExecCommand.exec(cmdTocp.toString());
    if (result.exitValue() != 0) {
      throw new RuntimeException(
          "FAILURE: kubectl cp command " + cmdTocp + " failed, returned " + result.stderr());
    }
  }

  /**
   * copy file via cat.
   * @param srcFileOnHost source
   * @param destLocationInPod destination
   * @param podName pod name
   * @param namespace namespace
   * @throws Exception on failure
   */
  public static void copyFileViaCat(
      String srcFileOnHost, String destLocationInPod, String podName, String namespace)
      throws Exception {

    TestUtils.kubectlexec(
        podName, namespace, " -- bash -c 'cat > " + destLocationInPod + "' < " + srcFileOnHost);
  }

  /**
   * kubectl exec with no validation.
   * @param podName pod name
   * @param namespace namespace
   * @param scriptPath script path
   * @return executor
   * @throws Exception on failure
   */
  public static ExecResult kubectlexecNoCheck(String podName, String namespace, String scriptPath)
      throws Exception {

    StringBuffer cmdKubectlSh = new StringBuffer("kubectl -n ");
    cmdKubectlSh
        .append(namespace)
        .append(" exec -it ")
        .append(podName)
        .append(" ")
        .append(scriptPath);

    // ExecResult result = ExecCommand.exec("kubectl get pods -n " + namespace);
    // LoggerHelper.getLocal().log(Level.INFO, "get pods before killing the server " + result.stdout() + "\n " +
    // result.stderr());
    LoggerHelper.getLocal().log(Level.INFO, "Command to call kubectl sh file " + cmdKubectlSh);
    return ExecCommand.exec(cmdKubectlSh.toString());
  }

  /**
   * Copy all App files to the k8s pod.
   *
   * @param appLocationOnHost - App location on the local host
   * @param appLocationInPod  - App location on the k8s pod
   * @param podName           - the k8s pod name
   * @param namespace         - namespace the k8s pod is in
   * @throws Exception exception
   */
  public static void copyAppFilesToPod(
      String appLocationOnHost, String appLocationInPod, String podName, String namespace)
      throws Exception {
    File appFileRoot = new File(appLocationOnHost);
    File[] appFileList = appFileRoot.listFiles();

    if (appFileList == null) {
      return;
    }

    for (File file : appFileList) {
      if (file.isDirectory()) {

        // Create the directory on the pod
        String nestedDirOnPod = appLocationInPod + "/" + file.getName();
        StringBuffer mkdirCmd =
            new StringBuffer(" -- bash -c 'mkdir -p ").append(nestedDirOnPod).append("'");
        TestUtils.kubectlexec(podName, namespace, mkdirCmd.toString());

        // Find dir recursively
        copyAppFilesToPod(file.getAbsolutePath(), nestedDirOnPod, podName, namespace);
      } else {
        LoggerHelper.getLocal().log(Level.INFO, "Copy file: "
            + file.getAbsoluteFile().toString() + " to the pod: " + podName);

        String fileParent = file.getParentFile().getName();
        LoggerHelper.getLocal().log(Level.INFO, "file Parent: " + fileParent);

        StringBuffer copyFileCmd = new StringBuffer(" -- bash -c 'cat > ");
        copyFileCmd
            .append(appLocationInPod)
            .append("/")
            .append(file.getName())
            .append("' < ")
            .append(file.getAbsoluteFile().toString());

        kubectlexecNoCheck(podName, namespace, copyFileCmd.toString());
      }
    }
  }

  /**
   * kubectl exec.
   * @param podName pod name
   * @param namespace namespace
   * @param scriptPath script path
   * @throws Exception on failure
   */
  public static void kubectlexec(String podName, String namespace, String scriptPath)
      throws Exception {

    ExecResult result = kubectlexecNoCheck(podName, namespace, scriptPath);
    if (result.exitValue() != 0) {
      throw new RuntimeException("FAILURE: command failed, returned " + result.stderr());
    }
  }

  public static int makeOperatorPostRestCall(Operator operator, String url, String jsonObjStr)
      throws Exception {
    return makeOperatorRestCall(operator, url, jsonObjStr);
  }

  public static int makeOperatorGetRestCall(Operator operator, String url) throws Exception {
    return makeOperatorRestCall(operator, url, null);
  }

  private static int makeOperatorRestCall(Operator operator, String url, String jsonObjStr)
      throws Exception {
    // get access token
    String token = getAccessToken(operator);
    LoggerHelper.getLocal().log(Level.INFO, "token =" + token);

    KeyStore myKeyStore = createKeyStore(operator);

    Builder request = createRestRequest(myKeyStore, url, token);

    Response response = null;
    int i = 0;
    while (i < BaseTest.getMaxIterationsPod()) {
      try {
        // Post scaling request to Operator
        if (jsonObjStr != null) {
          response = request.post(Entity.json(jsonObjStr));
        } else {
          response = request.get();
        }
      } catch (Exception ex) {
        LoggerHelper.getLocal().log(Level.INFO, "Got exception, iteration " + i + " " + ex.getMessage());
        i++;
        // change for both java.net.ConnectException: Connection refused and Connection timed out
        if (ex.getMessage().contains("java.net.ConnectException: ")
            || ex.getMessage().contains("java.net.NoRouteToHostException: No route to host")) {
          if (i == (BaseTest.getMaxIterationsPod() - 1)) {
            throw ex;
          }
          LoggerHelper.getLocal().log(Level.INFO, "Sleeping 5 more seconds and try again");
          Thread.sleep(5 * 1000);
          continue;
        } else {
          throw ex;
        }
      }
      break;
    }
    LoggerHelper.getLocal().log(Level.INFO, "response: " + response);

    int returnCode = response.getStatus();
    // Verify
    if (returnCode == 204 || returnCode == 200) {
      LoggerHelper.getLocal().log(Level.INFO, "response code is " + returnCode);
      LoggerHelper.getLocal().log(Level.INFO, "Response is " + response.readEntity(String.class));
    } else {
      throw new RuntimeException("Response " + response.readEntity(String.class));
    }
    response.close();
    // javaClient.close();
    return returnCode;
  }

  public static String getLegacyAccessToken(Operator operator) throws Exception {
    return null;
  }

  /**
   * Read access token.
   * @param operator operator
   * @return access token
   * @throws Exception on failure
   */
  public static String getAccessToken(Operator operator) throws Exception {
    if (BaseTest.OPENSHIFT) {
      StringBuffer tokenCmd = new StringBuffer(
          "oc serviceaccounts get-token " + operator.getOperatorMap().get("serviceAccount"));
      tokenCmd
          .append(" -n ")
          .append(operator.getOperatorNamespace());
      ExecResult result = ExecCommand.exec(tokenCmd.toString());
      if (result.exitValue() != 0) {
        throw new RuntimeException(
            "FAILED: command " + tokenCmd + " failed to get the token for Operator");
      }
      String token = result.stdout().trim();
      return token;
    } else {
      StringBuffer secretCmd =
          new StringBuffer(
              "kubectl get serviceaccount " + operator.getOperatorMap().get("serviceAccount"));
      secretCmd
          .append(" -n ")
          .append(operator.getOperatorNamespace())
          .append(" -o jsonpath='{.secrets[0].name}'");

      ExecResult result = ExecCommand.exec(secretCmd.toString());
      if (result.exitValue() != 0) {
        throw new RuntimeException(
            "FAILED: command " + secretCmd + " failed to get the secret name for Operator");
      }
      // String secretName = TestUtils.executeCommandStrArray(secretCmd.toString()).trim();
      String secretName = result.stdout().trim();
      StringBuffer etokenCmd = new StringBuffer("kubectl get secret ");
      etokenCmd
          .append(secretName)
          .append(" -n ")
          .append(operator.getOperatorNamespace())
          .append(" -o jsonpath='{.data.token}'");
      result = ExecCommand.exec(etokenCmd.toString());
      if (result.exitValue() != 0) {
        throw new RuntimeException(
            "FAILED: command " + etokenCmd + " failed to get secret token for Operator");
      }
      String etoken = result.stdout().trim();
      return ExecCommand.exec("echo " + etoken + " | base64 --decode").stdout().trim();
    }
  }

  /**
   * generate url for rest invoke inside the pod.
   * @param operator object to call rest api
   * @param restUrl rest command to call
   * @throws Exception on failure to make rest call
   */
  public static void makeOperatorRestCallOke(Operator operator, String restUrl) throws Exception {
    String resourceDir = BaseTest.getProjectRoot()
            + "/integration-tests/src/test/resources/oke";
    String yamlPath = operator.getUserProjectsDir()
            + "/weblogic-operators/"
            + operator.getOperatorNamespace()
            + "/curl.yaml";

    copyFile(resourceDir + "/curl.yaml", yamlPath);

    replaceStringInFile(operator.getUserProjectsDir()
              + "/weblogic-operators/"
              + operator.getOperatorNamespace()
              + "/curl.yaml", "default", operator.getOperatorNamespace());

    String command = "kubectl apply -f " + yamlPath;
    ExecResult result = ExecCommand.exec(command, true);
    if (result.exitValue() != 0) {
      throw new Exception("Couldn't create pod " + result.stderr());
    }

    String operatorCert = getExternalOperatorCertificate(operator);
    kubectlcp(operatorCert, "operator.cert.pem", "curl", operator.getOperatorNamespace());
    command = " kubectl exec curl -- " + restUrl;
    result = ExecCommand.exec(command, true);
    if (result.exitValue() != 0) {
      throw new Exception("Couldn't execute rest command " + result.stderr());
    }
    LoggerHelper.getLocal().log(Level.INFO, "response code stdout from " + restUrl + " : " + result.stdout());
    if (!((result.stdout().trim()).contains("200") || (result.stdout().trim()).contains("204"))) {
      LoggerHelper.getLocal().log(Level.INFO, "response code from "
              + restUrl + " : "
              + result.stdout()
              + " : "
              + result.stderr());
      command = " kubectl exec curl -- cat curl.out";
      result = ExecCommand.exec(command, true);
      if (result.exitValue() != 0) {
        throw new Exception("Couldn't find curl.out file " + result.stderr());
      }
      LoggerHelper.getLocal().log(Level.INFO, "response code is cat curl.out " + result.stdout() + " : "
              + result.stderr());
      throw new Exception("Operator Rest Call failed " + result.stdout().trim());
    }

  }

  /**
   * generate url for rest invoke inside the pod.
   * @param operator operator object
   * @param restUrl rest api command  /operator/...
   * @param jsonObject if POST command pass json formed params, for GET pass null
   * @return curl command to call operator rest api
   * @throws Exception on failure to retrieve access token.
   */
  public static String createRestCallCurl(Operator operator, String restUrl, String jsonObject) throws Exception {
    StringBuffer call = new StringBuffer();
    String command = "GET";
    if (jsonObject != null) {
      command = "POST";
    }

    String token = getAccessToken(operator);
    call.append("curl -v  -k --cacert  operator.cert.pem -X ");
    call.append(command + " -H \"Content-Type: application/json\" ");
    call.append("-H \"X-Requested-By: MyClient\" -H \"Authorization: Bearer ");
    call.append(token + "\" -H \"Accept: application/json\" ");
    if (jsonObject != null) {
      call.append("-d \"" + jsonObject + "\" ");
    }
    call.append("https://external-weblogic-operator-svc.");
    call.append(operator.getOperatorNamespace() + ".svc.cluster.local:8081");
    call.append(restUrl);
    call.append(" -o curl.out --stderr curl.err -w \"%{http_code}\"");
    return call.toString();
  }

  /**
   * Read external operator certificate.
   * @param operator operator
   * @return cert value
   * @throws Exception on failure
   */
  public static String getExternalOperatorCertificate(Operator operator) throws Exception {

    File certFile =
        new File(
            operator.getUserProjectsDir()
                + "/weblogic-operators/"
                + operator.getOperatorNamespace()
                + "/operator.cert.pem");

    StringBuffer opCertCmd;
    if (RestCertType.LEGACY == operator.getRestCertType()) {
      opCertCmd = new StringBuffer("kubectl get cm -n ");
      opCertCmd
          .append(operator.getOperatorNamespace())
          .append(" weblogic-operator-cm -o jsonpath='{.data.externalOperatorCert}'");
    } else {
      opCertCmd = new StringBuffer("kubectl get secret -n ");
      opCertCmd
          .append(operator.getOperatorNamespace())
          .append(
              " weblogic-operator-external-rest-identity -o yaml | grep tls.crt | cut -d':' -f 2");
    }
    ExecResult result = ExecCommand.exec(opCertCmd.toString());
    if (result.exitValue() != 0) {
      throw new RuntimeException(
          "FAILED: command to get externalOperatorCert " + opCertCmd + " failed.");
    }

    // LoggerHelper.getLocal().log(Level.INFO, "opCertCmd ="+opCertCmd);
    String opCert = result.stdout().trim();
    // LoggerHelper.getLocal().log(Level.INFO, "opCert ="+opCert);

    StringBuffer opCertDecodeCmd = new StringBuffer("echo ");
    opCertDecodeCmd
        .append(opCert)
        .append(" | base64 --decode > ")
        .append(certFile.getAbsolutePath());

    ExecCommand.exec(opCertDecodeCmd.toString()).stdout().trim();
    return certFile.getAbsolutePath();
  }

  /**
   * Read external operator key.
   * @param operator operator
   * @return key value
   * @throws Exception on failure
   */
  public static String getExternalOperatorKey(Operator operator) throws Exception {
    File keyFile =
        new File(
            operator.getUserProjectsDir()
                + "/weblogic-operators/"
                + operator.getOperatorNamespace()
                + "/operator.key.pem");

    StringBuffer opKeyCmd = new StringBuffer("kubectl get secret -n ");
    opKeyCmd
        .append(operator.getOperatorNamespace())
        .append(
            " weblogic-operator-external-rest-identity -o yaml | grep tls.key | cut -d':' -f 2");

    ExecResult result = ExecCommand.exec(opKeyCmd.toString());
    if (result.exitValue() != 0) {
      throw new RuntimeException(
          "FAILED: command to get externalOperatorKey " + opKeyCmd + " failed.");
    }
    String opKey = result.stdout().trim();
    // LoggerHelper.getLocal().log(Level.INFO, "opKey ="+opKey);

    StringBuffer opKeyDecodeCmd = new StringBuffer("echo ");
    opKeyDecodeCmd.append(opKey).append(" | base64 --decode > ").append(keyFile.getAbsolutePath());

    ExecCommand.exec(opKeyDecodeCmd.toString()).stdout().trim();
    return keyFile.getAbsolutePath();
  }

  /**
   * read GIT branch name.
   * @return branch name
   * @throws Exception on failure
   */
  public static String getGitBranchName() throws Exception {
    String cmd = "git branch | grep \\* | cut -d ' ' -f2-";
    ExecResult result = ExecCommand.exec(cmd);
    if (result.exitValue() != 0) {
      throw new RuntimeException("FAILED: command " + cmd + " failed");
    }
    return result.stdout().trim();
  }

  /**
   * Create operator.
   * @param opYamlFile YAML file
   * @param restCertType REST certificate type
   * @return operator
   * @throws Exception on failure
   */
  public static Operator createOperator(String opYamlFile, RestCertType restCertType)
      throws Exception {
    // create op
    Operator operator = new Operator(opYamlFile, restCertType);

    LoggerHelper.getLocal().log(Level.INFO, "Check Operator status");
    operator.verifyPodCreated();
    operator.verifyOperatorReady();
    operator.verifyExternalRestService();

    return operator;
  }

  /**
   * Create operator.
   * @param inputMap input
   * @param restCertType REST certificate type
   * @return operator
   * @throws Exception on failure
   */
  public static Operator createOperator(Map<String, Object> inputMap, RestCertType restCertType)
      throws Exception {
    // create op
    Operator operator = new Operator(inputMap, restCertType);
    operator.callHelmInstall();

    LoggerHelper.getLocal().log(Level.INFO, "Check Operator status");
    operator.verifyPodCreated();
    operator.verifyOperatorReady();
    operator.verifyExternalRestService();

    return operator;
  }

  public static Operator createOperator(String opYamlFile) throws Exception {
    return createOperator(opYamlFile, RestCertType.SELF_SIGNED);
  }

  /**
   * Create operator pod with options for multiple container in it.
   *
   * @param inputMap   - a map with commonly used operator input attributes
   * @param containerNum - the number of containers in Operator pod
   * @throws Exception exception
   */
  public static Operator createOperator(Map<String, Object> inputMap, String containerNum,
                                        RestCertType restCertType) throws Exception {
    // create op
    Operator operator = new Operator(inputMap, restCertType);
    operator.callHelmInstall();

    LoggerHelper.getLocal().log(Level.INFO, "Check Operator status");
    operator.verifyPodCreated();
    operator.verifyOperatorReady(containerNum);
    operator.verifyExternalRestService();

    return operator;
  }

  /**
   * Create operator pod with options for multiple container in it.
   *
   * @param opYamlFile   - yaml file to create the Operator
   * @param containerNum - the number of containers in Operator pod
   * @throws Exception exception
   */
  public static Operator createOperator(String opYamlFile, String containerNum) throws Exception {
    // create op
    Operator operator = new Operator(opYamlFile, RestCertType.SELF_SIGNED);

    LoggerHelper.getLocal().log(Level.INFO, "Check Operator status");
    operator.verifyPodCreated();
    operator.verifyOperatorReady(containerNum);
    operator.verifyExternalRestService();

    return operator;
  }

  /**
   * Create domain.
   * @param inputYaml input
   * @return domain
   * @throws Exception on failure
   */
  public static Domain createDomain(String inputYaml) throws Exception {
    LoggerHelper.getLocal().log(Level.INFO,
        "Creating domain with yaml, waiting for the script to complete execution");
    return new Domain(inputYaml);
  }

  /**
   * Create domain.
   * @param inputYaml input
   * @param createDomainResource create domain resource flag
   * @return domain
   * @throws Exception on failure
   */
  public static Domain createDomain(String inputYaml, boolean createDomainResource)
      throws Exception {
    LoggerHelper.getLocal().log(Level.INFO,
        "Creating domain with yaml, waiting for the script to complete execution");
    return new Domain(inputYaml, createDomainResource);
  }

  /**
   * Create domain.
   * @param inputDomainMap input domain map
   * @return domain
   * @throws Exception on failure
   */
  public static Domain createDomain(Map<String, Object> inputDomainMap) throws Exception {
    LoggerHelper.getLocal().log(Level.INFO,
        "Creating domain with Map, waiting for the script to complete execution");
    return new Domain(inputDomainMap);
  }

  /**
   * Create domain.
   * @param inputDomainMap input domain map
   * @param createDomainResource generate domain resource flag
   * @return domain
   * @throws Exception on failure
   */
  public static Domain createDomain(
      Map<String, Object> inputDomainMap, boolean createDomainResource) throws Exception {
    LoggerHelper.getLocal().log(Level.INFO,
        "Creating domain with Map, waiting for the script to complete execution");
    return new Domain(inputDomainMap, createDomainResource);
  }

  /**
   * load YAML.
   * @param yamlFile YAML file
   * @return Object hierarchy
   * @throws Exception on failure
   */
  public static Map<String, Object> loadYaml(String yamlFile) throws Exception {
    // read input domain yaml to test
    Map<String, Object> map = new HashMap<String, Object>();
    Yaml yaml = new Yaml();
    InputStream is = TestUtils.class.getClassLoader().getResourceAsStream(yamlFile);
    map = yaml.load(is);
    is.close();
    return map;
  }

  /**
   * load YAML.
   * @param yamlString YAML string
   * @return Object hierarchy
   * @throws Exception on failure
   */
  public static Map<String, Object> loadYamlFromString(String yamlString) throws Exception {
    // read input domain yaml to test
    Map<String, Object> map = new HashMap<String, Object>();
    Yaml yaml = new Yaml();
    map = yaml.load(yamlString);
    return map;
  }

  /**
   * load properties.
   * @param propsFile properties file
   * @return properties
   * @throws Exception on failure
   */
  public static Properties loadProps(String propsFile) throws Exception {
    Properties props = new Properties();
    // check file exists
    File f = new File(TestUtils.class.getClassLoader().getResource(propsFile).getFile());
    if (!f.exists()) {
      throw new IllegalArgumentException("FAILURE: Invalid properties file " + propsFile);
    }

    // load props
    FileInputStream inStream = new FileInputStream(f);
    props.load(inStream);
    inStream.close();

    return props;
  }

  /**
   * renew cluster lease.
   * @param projectRoot project root
   * @param leaseId lease ID
   * @throws Exception on failure
   */
  public static void renewK8sClusterLease(String projectRoot, String leaseId) throws Exception {
    if (leaseId != "") {
      LoggerHelper.getLocal().log(Level.INFO, "Renewing lease for leaseId " + leaseId);
      String command = projectRoot + "/src/integration-tests/bash/lease.sh -r " + leaseId;
      ExecResult execResult = ExecCommand.exec(command);
      if (execResult.exitValue() != 0) {
        LoggerHelper.getLocal().log(Level.INFO,
            "ERROR: Could not renew lease on k8s cluster for LEASE_ID="
                + leaseId
                + "Used "
                + projectRoot
                + "/src/integration-tests/bash/lease.sh -r "
                + leaseId
                + " to try renew the lease. "
                + "Some of the potential reasons for this failure are that another run"
                + "may have obtained the lease, the lease may have been externally "
                + "deleted, or the caller of the test may have forgotten to obtain the "
                + "lease before calling the test (using 'lease.sh -o \"$LEASE_ID\"'). "
                + "To force delete a lease no matter who owns the lease,"
                + "call 'lease.sh -f' or 'kubernetes delete cm acceptance-test-lease'"
                + "(this should only be done when sure there's no current java tests "
                + "that owns the lease).  To view the current lease holder,"
                + "use 'lease.sh -s'.  To disable this lease check, do not set"
                + "the LEASE_ID environment variable.");

        throw new RuntimeException("Could not renew lease on k8s cluster " + execResult.stderr());
      } else {
        LoggerHelper.getLocal().log(Level.INFO, "Renewed lease for leaseId " + leaseId);
      }
    }
  }

  /**
   * release lease.
   * @param projectRoot project root
   * @param leaseId lease ID
   * @throws Exception on failure
   */
  public static void releaseLease(String projectRoot, String leaseId) throws Exception {
    String cmd = projectRoot + "/src/integration-tests/bash/lease.sh -d " + leaseId;
    ExecResult leaseResult = ExecCommand.exec(cmd);
    if (leaseResult.exitValue() != 0) {
      LoggerHelper.getLocal().log(Level.INFO,
          "FAILED: command to release lease " + cmd + " failed " + leaseResult.stderr());
    }
    LoggerHelper.getLocal().log(Level.INFO,
        "Command " + cmd + " returned " + leaseResult.stdout() + "\n" + leaseResult.stderr());
  }

  private static Builder createRestRequest(KeyStore myKeyStore, String url, String token) {
    // Create REST Client obj and verify it's not null
    Client javaClient =
        ClientBuilder.newBuilder()
            .trustStore(myKeyStore)
            .register(JsonProcessingFeature.class)
            .build();

    if (javaClient == null) {
      throw new RuntimeException("Client Obj is null");
    }

    // Create a resource target identified by Operator ext REST API URL
    WebTarget target = javaClient.target(url.toString());
    LoggerHelper.getLocal().log(Level.INFO,
        "Invoking OP REST API URL: " + target.getUri().toString());

    // Obtain a client request invocation builder
    Builder request = target.request(MediaType.APPLICATION_JSON);
    request
        .header(HttpHeaders.CONTENT_TYPE, MediaType.APPLICATION_JSON)
        .header(HttpHeaders.ACCEPT, MediaType.APPLICATION_JSON)
        .header("X-Requested-By", "MyJavaClient")
        .header(HttpHeaders.AUTHORIZATION, "Bearer " + token);
    return request;
  }

  /**
   * Create registry secret.
   * @param secretName secret
   * @param dockerServer docker server
   * @param dockerUser docker username
   * @param dockerPassword docker password
   * @param dockerEmail docker mail
   * @param namespace namespace
   * @throws Exception on failure
   */
  public static void createDockerRegistrySecret(
      String secretName,
      String dockerServer,
      String dockerUser,
      String dockerPassword,
      String dockerEmail,
      String namespace)
      throws Exception {

    ExecCommand.exec("kubectl delete secret " + secretName + " -n " + namespace);
    
    String command =
        "kubectl create secret docker-registry "
            + secretName
            + " --docker-server="
            + dockerServer
            + " --docker-username="
            + dockerUser
            + " --docker-password=\""
            + dockerPassword
            + "\"";
            
    if (dockerEmail != null) {
      command = command + " --docker-email=" + dockerEmail;
    }
   
    command = command + " -n " 
        + namespace 
        + " --dry-run -o yaml | kubectl apply -f -";
       
    String commandToLog =
        "kubectl create secret docker-registry "
            + secretName
            + " --docker-server="
            + dockerServer
            + " --docker-username="
            + "********"
            + " --docker-password=\""
            + "********"
            + "\" --docker-email="
            + "********"
            + " -n "
            + namespace;

    LoggerHelper.getLocal().log(Level.INFO, "Running command " + commandToLog);

    ExecResult result = ExecCommand.exec(command, true);
    if (result.exitValue() != 0) {
      throw new RuntimeException("Couldn't create secret " + result.stderr());
    }
  }

  /**
   * Call shell script in pod.
   * @param scriptPath script path
   * @param arguments args
   * @param podName pod name
   * @param namespace namespace
   * @return command
   * @throws Exception on failure
   */
  public static String callShellScriptByExecToPod(
      String scriptPath, String arguments, String podName, String namespace) throws Exception {

    StringBuffer cmdKubectlSh = new StringBuffer("kubectl -n ");
    cmdKubectlSh
        .append(namespace)
        .append(" exec -it ")
        .append(podName)
        .append(" -- bash -c 'chmod +x -R /shared && ")
        .append(scriptPath)
        .append(" ")
        .append(arguments)
        .append("'");
    LoggerHelper.getLocal().log(Level.INFO, "Command to call kubectl sh file " + cmdKubectlSh);
    ExecResult result = ExecCommand.exec(cmdKubectlSh.toString());
    if (result.exitValue() != 0) {
      throw new RuntimeException(
          "FAILURE: command " + cmdKubectlSh + " failed, returned " + result.stderr());
    }
    return result.stdout().trim();
  }

  /**
   * exec into the pod and call the shell script with given arguments.
   *
   * @param podName         pod name
   * @param domainNS        namespace
   * @param scriptsLocInPod script location
   * @param shScriptName    script name
   * @param args            script arguments
   * @throws Exception exception
   */
  public static void callShellScriptByExecToPod(
      String podName, String domainNS, String scriptsLocInPod, String shScriptName, String[] args)
      throws Exception {
    StringBuffer cmdKubectlSh = new StringBuffer("kubectl -n ");
    cmdKubectlSh
        .append(domainNS)
        .append(" exec -it ")
        .append(podName)
        .append(" -- bash -c 'chmod +x -R ")
        .append(scriptsLocInPod)
        .append("  && ")
        .append(scriptsLocInPod)
        .append("/")
        .append(shScriptName)
        .append(" ")
        .append(String.join(" ", args).toString())
        .append("'");

    LoggerHelper.getLocal().log(Level.INFO, "Command to call kubectl sh file " + cmdKubectlSh);
    TestUtils.exec(cmdKubectlSh.toString());
  }

  /**
   * Build a jar archive.  The archive will only include the directory structure below the srcDir.
   *
   * @param jarPath Jar file path for resulting archive
   * @param srcDir  source directory
   */
  public static void buildJarArchive(
      String jarPath, String srcDir) {

    try {
      StringBuffer cmd = new StringBuffer("jar -cf ");
      cmd
          .append(jarPath)
          .append(" -C ")
          .append(srcDir)
          .append(" . ")
      ;
      LoggerHelper.getLocal().log(Level.INFO, "Command to call build a jar file " + cmd);
      ExecResult result = ExecCommand.exec(cmd.toString());
      if (result.exitValue() != 0) {
        throw new RuntimeException(
            "FAILURE: command " + cmd + " failed, returned " + result.stderr());
      }
    } catch (Exception e) {
      throw new RuntimeException(e);
    }
  }

  /**
   * Build a zip archive.  The archive will only include the directory structure below the srcDir.
   *
   * @param zipPath zip file path for resulting archive
   * @param srcDir  source directory
   */
  public static void buildZipArchive(
      String zipPath, String srcDir) {

    try {
      StringBuffer cmd = new StringBuffer();
      cmd
          .append("cd ")
          .append(srcDir)
          .append(" ; zip -r ")
          .append(zipPath)
          .append(" . ")
      ;
      LoggerHelper.getLocal().log(Level.INFO, "Command to call build a zip file " + cmd);
      ExecResult result = ExecCommand.exec(cmd.toString());
      if (result.exitValue() != 0) {
        throw new RuntimeException(
            "FAILURE: command " + cmd + " failed, returned " + result.stderr());
      }
    } catch (Exception e) {
      throw new RuntimeException(e);
    }
  }

  /**
   * Build a WDT zip archive, which consists of a set of archives structured as follows:
   * wlsdeploy/applications/archive1, archive2, etc
   * for example, the WDT archive with 3 artifacts could have the following...
   * wlsdeploy/applications/archive1.ear,
   * wlsdeploy/applications/coh-archive.gar, wlsdeploy/applications/mywebapp.war.
   * Copy each archive to temp location then build the WDT archive.
   *
   * @param wdtArchivePath path where new archive should be created
   * @param archivePaths   array of archives to be included in the WDT archive
   * @param tmpDirRoot     tmp directory that can be used to create the archive
   */
  public static void buildWdtZip(
      String wdtArchivePath, String[] archivePaths, String tmpDirRoot) {

    try {
      // Create temp directory strucuture for the WDT archive
      String archiveRoot = tmpDirRoot + "/wdt-archive-root";
      String archiveDest = archiveRoot + "/wlsdeploy/applications";
      File archiveDestDir = new File(archiveDest);
      archiveDestDir.mkdirs();

      // Copy archives to the dest
      for (String archivePath : archivePaths) {
        copyFile(archivePath, archiveDest + "/" + new File(archivePath).getName());
      }

      // Build the WDT zip
      buildZipArchive(wdtArchivePath, archiveRoot);
    } catch (Exception e) {
      throw new RuntimeException(e);
    }
  }

  /**
   * Create WLDF module.
   * @param adminPodName admin pod name
   * @param domainNS namespace
   * @param t3ChannelPort T3 port
   * @throws Exception on failure
   */
  public static void createWldfModule(String adminPodName, String domainNS, int t3ChannelPort)
      throws Exception {

    // copy wldf.py script tp pod
    copyFileViaCat(
        BaseTest.getProjectRoot() + "/integration-tests/src/test/resources/wldf/wldf.py",
        BaseTest.getAppLocationInPod() + "/wldf.py",
        adminPodName,
        domainNS);

    // copy callpyscript.sh to pod
    copyFileViaCat(
        BaseTest.getProjectRoot() + "/integration-tests/src/test/resources/callpyscript.sh",
        BaseTest.getAppLocationInPod() + "/callpyscript.sh",
        adminPodName,
        domainNS);

    // arguments to shell script to call py script

    String[] args = {
        BaseTest.getAppLocationInPod() + "/wldf.py",
        BaseTest.getUsername(),
        BaseTest.getPassword(),
        " t3://"
            + adminPodName
            + ":"
            + t3ChannelPort,

    };

    // call callpyscript.sh in pod to deploy wldf module
    TestUtils.callShellScriptByExecToPod(
        adminPodName, domainNS, BaseTest.getAppLocationInPod(), "callpyscript.sh", args);
  }

  /**
   * Create RBAC for scaling.
   * @throws Exception on failure
   */
  public static void createRbacPoliciesForWldfScaling() throws Exception {
    // create rbac policies
    StringBuffer cmd = new StringBuffer("kubectl apply -f ");
    cmd.append(BaseTest.getProjectRoot())
        .append("/integration-tests/src/test/resources/wldf/wldf-policy.yaml");
    LoggerHelper.getLocal().log(Level.INFO, "Running " + cmd);

    ExecResult result = ExecCommand.exec(cmd.toString());
    if (result.exitValue() != 0) {
      throw new RuntimeException(
          "FAILURE: command "
              + cmd
              + " failed, returned "
              + result.stdout()
              + "\n"
              + result.stderr());
    }
    String outputStr = result.stdout().trim();
    LoggerHelper.getLocal().log(Level.INFO, "Command returned " + outputStr);
  }

  /**
   * delete domain resources.
   * @param domainUid domain UID
   * @throws Exception on failure
   */
  public static void deleteWeblogicDomainResources(String domainUid) throws Exception {
    StringBuilder cmd =
        new StringBuilder(BaseTest.getProjectRoot())
            .append(
                "/kubernetes/samples/scripts/delete-domain/delete-weblogic-domain-resources.sh ")
            .append("-d ")
            .append(domainUid);
    TestUtils.exec(cmd.toString(), true);
    if (BaseTest.OKE_CLUSTER) {
      String[] items = domainUid.split(",");
      for (String item : items) {
        LoggerHelper.getLocal().log(Level.INFO, "Running deleteDomainHomeDirOke for domainUid:" + item);
        deleteDomainHomeDirOke(item);
      }
    }
  }

  /**
   * verify before deletion.
   * @param domain object to verify resources before deletion
   * @throws Exception on failure to retrieve info
   */
  public static void verifyBeforeDeletion(Domain domain) throws Exception {

    final String domainNs = String.class.cast(domain.getDomainMap().get("namespace"));
    final String domainUid = domain.getDomainUid();
    final String domain1LabelSelector = String.format("weblogic.domainUID in (%s)", domainUid);
    final String credentialsName =
            String.class.cast(domain.getDomainMap().get("weblogicCredentialsSecretName"));

    LoggerHelper.getLocal().log(Level.INFO, "Before deletion of domain: " + domainUid);
    if (!BaseTest.OKE_CLUSTER) {
      LoggerHelper.getLocal().log(Level.INFO, "Before deletion of domain: verifyDomainCrd");
      k8sTestUtils.verifyDomainCrd();
      LoggerHelper.getLocal().log(Level.INFO, "Before deletion of domain: verifyDomain");
      k8sTestUtils.verifyDomain(domainNs, domainUid, true);
      LoggerHelper.getLocal().log(Level.INFO, "Before deletion of domain: verifyPods");
      k8sTestUtils.verifyPods(domainNs, domain1LabelSelector, 4);
      LoggerHelper.getLocal().log(Level.INFO, "Before deletion of domain: verifyJobs");
      k8sTestUtils.verifyJobs(domain1LabelSelector, 1);
      LoggerHelper.getLocal().log(Level.INFO, "Before deletion of domain: verifyNoDeployments");
      k8sTestUtils.verifyNoDeployments(domain1LabelSelector);
      LoggerHelper.getLocal().log(Level.INFO, "Before deletion of domain: verifyNoReplicaSets");
      k8sTestUtils.verifyNoReplicaSets(domain1LabelSelector);
      LoggerHelper.getLocal().log(Level.INFO, "Before deletion of domain: verifyServices");
      k8sTestUtils.verifyServices(domain1LabelSelector, 5);
      LoggerHelper.getLocal().log(Level.INFO, "Before deletion of domain: verifyPvcs");
      k8sTestUtils.verifyPvcs(domain1LabelSelector, 1);
      LoggerHelper.getLocal().log(Level.INFO, "Before deletion of domain: verifyConfigMaps");
      k8sTestUtils.verifyConfigMaps(domain1LabelSelector, 2);
      LoggerHelper.getLocal().log(Level.INFO, "Before deletion of domain: erifyNoServiceAccounts");
      k8sTestUtils.verifyNoServiceAccounts(domain1LabelSelector);
      LoggerHelper.getLocal().log(Level.INFO, "Before deletion of domain: verifyNoRoles");
      k8sTestUtils.verifyNoRoles(domain1LabelSelector);
      LoggerHelper.getLocal().log(Level.INFO, "Before deletion of domain: verifyNoRoleBindings");
      k8sTestUtils.verifyNoRoleBindings(domain1LabelSelector);
      LoggerHelper.getLocal().log(Level.INFO, "Before deletion of domain: verifySecrets");
      k8sTestUtils.verifySecrets(credentialsName, 1);
      LoggerHelper.getLocal().log(Level.INFO, "Before deletion of domain: verifyPvs");
      k8sTestUtils.verifyPvs(domain1LabelSelector, 1);
      LoggerHelper.getLocal().log(Level.INFO, "Before deletion of domain: verifyNoClusterRoles");
      k8sTestUtils.verifyNoClusterRoles(domain1LabelSelector);
      LoggerHelper.getLocal().log(Level.INFO, "Before deletion of domain: verifyNoClusterRoleBindings");
      k8sTestUtils.verifyNoClusterRoleBindings(domain1LabelSelector);
    }

  }

  /**
   * verify after deletion.
   * @param domain domain
   * @throws Exception on failure
   */
  public static void verifyAfterDeletion(Domain domain) throws Exception {
    final String domainNs = String.class.cast(domain.getDomainMap().get("namespace"));
    final String domainUid = domain.getDomainUid();
    final String domain1LabelSelector = String.format("weblogic.domainUID in (%s)", domainUid);
    final String credentialsName =
        String.class.cast(domain.getDomainMap().get("weblogicCredentialsSecretName"));
    if (!BaseTest.OKE_CLUSTER) {

      LoggerHelper.getLocal().log(Level.INFO, "After deletion of domain: " + domainUid);
      k8sTestUtils.verifyDomainCrd();
      LoggerHelper.getLocal().log(Level.INFO, "After deletion of domain: verifyDomainCrd ");
      k8sTestUtils.verifyDomain(domainNs, domainUid, false);
      LoggerHelper.getLocal().log(Level.INFO, "After deletion of domain: verifyDomain ");
      k8sTestUtils.verifyPods(domainNs, domain1LabelSelector, 0);
      LoggerHelper.getLocal().log(Level.INFO, "After deletion of domain: verifyPods ");
      k8sTestUtils.verifyJobs(domain1LabelSelector, 0);
      LoggerHelper.getLocal().log(Level.INFO, "After deletion of domain: verifyJobs ");
      k8sTestUtils.verifyNoDeployments(domain1LabelSelector);
      LoggerHelper.getLocal().log(Level.INFO, "After deletion of domain: verifyNoDeployments ");
      k8sTestUtils.verifyNoReplicaSets(domain1LabelSelector);
      LoggerHelper.getLocal().log(Level.INFO, "After deletion of domain: verifyNoReplicaSets ");
      k8sTestUtils.verifyServices(domain1LabelSelector, 0);
      LoggerHelper.getLocal().log(Level.INFO, "After deletion of domain: verifyServices ");
      k8sTestUtils.verifyPvcs(domain1LabelSelector, 0);
      LoggerHelper.getLocal().log(Level.INFO, "After deletion of domain: verifyPvcs ");
      k8sTestUtils.verifyConfigMaps(domain1LabelSelector, 0);
      LoggerHelper.getLocal().log(Level.INFO, "After deletion of domain: verifyConfigMaps ");
      k8sTestUtils.verifyNoServiceAccounts(domain1LabelSelector);
      LoggerHelper.getLocal().log(Level.INFO, "After deletion of domain: verifyNoServiceAccounts ");
      k8sTestUtils.verifyNoRoles(domain1LabelSelector);
      LoggerHelper.getLocal().log(Level.INFO, "After deletion of domain: verifyNoRoles ");
      k8sTestUtils.verifyNoRoleBindings(domain1LabelSelector);
      LoggerHelper.getLocal().log(Level.INFO, "After deletion of domain: verifyNoRoleBindings ");
      k8sTestUtils.verifySecrets(credentialsName, 0);
      LoggerHelper.getLocal().log(Level.INFO, "After deletion of domain: verifySecrets ");
      k8sTestUtils.verifyPvs(domain1LabelSelector, 0);
      LoggerHelper.getLocal().log(Level.INFO, "After deletion of domain: verifyPvs ");
      k8sTestUtils.verifyNoClusterRoles(domain1LabelSelector);
      LoggerHelper.getLocal().log(Level.INFO, "After deletion of domain: verifyNoClusterRoles ");
      k8sTestUtils.verifyNoClusterRoleBindings(domain1LabelSelector);
      LoggerHelper.getLocal().log(Level.INFO, "After deletion of domain: verifyNoClusterRoleBindings ");
    }
  }

  /**
   * Replaces the string matching the given search pattern with a new string.
   *
   * @param filename       - filename in which the string will be replaced
   * @param originalString - the string which needs to be replaced
   * @param newString      - the new string to replace
   * @throws Exception - if any error occurs
   */
  public static void replaceStringInFile(String filename, String originalString, String newString)
      throws Exception {
    Path path = Paths.get(filename);

    String content = new String(Files.readAllBytes(path));
    content = content.replaceAll(originalString, newString);
    Files.write(path, content.getBytes());
  }

  private static KeyStore createKeyStore(Operator operator) throws Exception {
    // get operator external certificate from weblogic-operator.yaml
    String opExtCertFile = getExternalOperatorCertificate(operator);
    // LoggerHelper.getLocal().log(Level.INFO, "opExtCertFile =" + opExtCertFile);

    // NOTE: Operator's private key should not be added to a keystore
    // used for the client connection
    // get operator external key from weblogic-operator.yaml
    //    String opExtKeyFile = getExternalOperatorKey(operator);
    // LoggerHelper.getLocal().log(Level.INFO, "opExternalKeyFile =" + opExtKeyFile);

    if (!new File(opExtCertFile).exists()) {
      throw new RuntimeException("File " + opExtCertFile + " doesn't exist");
    }
    //    if (!new File(opExtKeyFile).exists()) {
    //      throw new RuntimeException("File " + opExtKeyFile + " doesn't exist");
    //    }
    LoggerHelper.getLocal().log(Level.INFO, "opExtCertFile " + opExtCertFile);
    // Create a java Keystore obj and verify it's not null
    KeyStore myKeyStore = PemImporter.createKeyStore(new File(opExtCertFile), "temp_password");
    if (myKeyStore == null) {
      throw new RuntimeException("Keystore Obj is null");
    }
    return myKeyStore;
  }

  /**
   * Checks command in a loop.
   *
   * @param cmd      command to run in the loop
   * @param matchStr expected string to match in the output
   * @throws Exception exception if fails to execute
   */
  public static void checkAnyCmdInLoop(String cmd, String matchStr)
      throws Exception {
    checkCmdInLoop(cmd, matchStr, "");
  }

  /**
   * check command in loop.
   * @param cmd command
   * @param matchStr matcher
   * @param k8sObjName object name
   * @throws RuntimeException if pod output does not contain match string defined by caller
   */
  public static void checkCmdInLoop(String cmd, String matchStr, String k8sObjName)
      throws Exception {
    checkCmdInLoop(cmd, matchStr, k8sObjName, BaseTest.getMaxIterationsPod());
  }
  
  /**
   * check command in loop.
   * @param cmd command
   * @param matchStr matcher
   * @param k8sObjName object name
   * @param maxIterationsPod pod max iteration count
   * @throws RuntimeException if pod output does not contain match string defined by caller
   */
  public static void checkCmdInLoop(String cmd, String matchStr, String k8sObjName, int maxIterationsPod)
      throws Exception {
    int i = 0;
    while (i < maxIterationsPod) {
      ExecResult result = ExecCommand.exec(cmd);

      // loop command till condition
      if (result.exitValue() != 0
          || (result.exitValue() == 0 && !result.stdout().contains(matchStr))) {
        LoggerHelper.getLocal().log(Level.INFO, "Output for " + cmd + "\n" + result.stdout() + "\n " + result.stderr());
        // check for last iteration
        if (i == (maxIterationsPod - 1)) {
          throw new RuntimeException(
              "FAILURE: Timeout - pod " + k8sObjName + " output does not contain '" + matchStr + "'");
        }
        LoggerHelper.getLocal().log(Level.INFO,
            "Pod "
                + k8sObjName
                + "  output does not contain '" + matchStr + "'  Iteration ["
                + i
                + "/"
                + maxIterationsPod
                + "], sleeping "
                + BaseTest.getWaitTimePod()
                + " seconds more");

        Thread.sleep(BaseTest.getWaitTimePod() * 1000);
        i++;
      } else {
        LoggerHelper.getLocal().log(Level.INFO, "SUCCESS: Pod " + k8sObjName + " output contains '" + matchStr + "'");
        break;
      }
    }
  }

  /**
   * Check if the pod output contains the specified string.
   *
   * @param cmd        command to execute
   * @param matchStr   matching string
   * @param k8sObjName pod Name
   * @return true for match else false
   * @throws Exception exception
   */
  public static boolean checkPodContains(String cmd, String matchStr, String k8sObjName)
      throws Exception {
    ExecResult result = ExecCommand.exec(cmd);
    if (result.exitValue() != 0 || (result.exitValue() == 0 && !result.stdout().contains(matchStr))) {
      return false;
    } else {
      LoggerHelper.getLocal().log(Level.INFO, "Pod " + k8sObjName + " match found for " + matchStr);
      return true;
    }
  }

  private static void checkCmdInLoopForDelete(String cmd, String matchStr, String k8sObjName)
      throws Exception {
    int i = 0;
    while (i < BaseTest.getMaxIterationsPod()) {
      ExecResult result = ExecCommand.exec(cmd.toString());
      if (result.exitValue() != 0) {
        if (result.stderr().contains(matchStr)) {
          LoggerHelper.getLocal().log(Level.INFO, "DEBUG: " + result.stderr());
          break;
        } else {
          throw new RuntimeException("FAILURE: Command " + cmd + " failed " + result.stderr());
        }
      }
      if (result.exitValue() == 0 && !result.stdout().trim().equals("0")) {
        LoggerHelper.getLocal().log(Level.INFO, "Command " + cmd + " returned " + result.stdout());
        // check for last iteration
        if (i == (BaseTest.getMaxIterationsPod() - 1)) {
          throw new RuntimeException(
              "FAILURE: K8s Object " + k8sObjName + " is not deleted, exiting!");
        }
        LoggerHelper.getLocal().log(Level.INFO,
            "K8s object "
                + k8sObjName
                + " still exists, Ite ["
                + i
                + "/"
                + BaseTest.getMaxIterationsPod()
                + "], sleeping "
                + BaseTest.getWaitTimePod()
                + " seconds more");

        Thread.sleep(BaseTest.getWaitTimePod() * 1000);

        i++;
      } else {
        break;
      }
    }
  }
  

  /**
   * create yaml file with changed property.
   *
   * @param inputYamlFile     input
   * @param generatedYamlFile generated
   * @param oldString         old
   * @param newString         new
   * @throws Exception exception
   */
  public static void createNewYamlFile(
      String inputYamlFile, String generatedYamlFile, String oldString, String newString)
      throws Exception {
    LoggerHelper.getLocal().log(Level.INFO, "Creating new  " + generatedYamlFile);

    Files.copy(
        new File(inputYamlFile).toPath(),
        Paths.get(generatedYamlFile),
        StandardCopyOption.REPLACE_EXISTING);

    // read each line in input domain file and replace with intended changed property
    BufferedReader reader = new BufferedReader(new FileReader(generatedYamlFile));
    String line = "";
    StringBuffer changedLines = new StringBuffer();
    boolean isLineChanged = false;
    while ((line = reader.readLine()) != null) {
      if (line.contains(oldString)) {
        String changedLine = line.replace(line.substring(line.indexOf(oldString)), newString);
        changedLines.append(changedLine).append("\n");
        isLineChanged = true;
      }

      if (!isLineChanged) {
        changedLines.append(line).append("\n");
      }
      isLineChanged = false;
    }
    reader.close();
    // writing to the file
    Files.write(Paths.get(generatedYamlFile), changedLines.toString().getBytes());
    LoggerHelper.getLocal().log(Level.INFO, "Done - generate the new yaml file ");
  }

  /**
   * copy file from source to target.
   *
   * @param fromFile from
   * @param toFile   to
   * @throws Exception exception
   */
  public static void copyFile(String fromFile, String toFile) throws Exception {
    LoggerHelper.getLocal().log(Level.INFO, "Copying file from  " + fromFile + " to " + toFile);
    Files.copy(new File(fromFile).toPath(), Paths.get(toFile), StandardCopyOption.REPLACE_EXISTING);
  }

  /**
   * retrieve IP address info for cluster service.
   *
   * @param domainUid   - name of domain.
   * @param clusterName - name Web Logic cluster
   * @param domainNS    - domain namespace
   * @throws Exception - exception will be thrown if kubectl command will fail
   */
  public static String retrieveClusterIP(String domainUid, String clusterName, String domainNS)
      throws Exception {
    // kubectl get service domainonpvwlst-cluster-cluster-1 | grep ClusterIP | awk '{print $3}'
    StringBuffer cmd = new StringBuffer("kubectl get service ");
    cmd.append(domainUid);
    cmd.append("-cluster-");
    cmd.append(clusterName);
    cmd.append(" -n ").append(domainNS);
    cmd.append(" | grep ClusterIP | awk '{print $3}' ");
    LoggerHelper.getLocal().log(Level.INFO,
        " Get ClusterIP for "
            + clusterName
            + " in namespace "
            + domainNS
            + " with command: '"
            + cmd
            + "'");

    ExecResult result = ExecCommand.exec(cmd.toString());
    String stdout = result.stdout();
    LoggerHelper.getLocal().log(Level.INFO, " ClusterIP for cluster: " + clusterName + " found: ");
    LoggerHelper.getLocal().log(Level.INFO, stdout);
    return stdout;
  }

  /**
   * Create dir to save Web Service App files. Copy the shell script file and all App files over to
   * the admin pod Run the shell script to build WARs files and deploy the Web Service App and it's
   * client Servlet App in the admin pod
   *
   * @param domain     - Domain where to build and deploy app
   * @param appName    - WebService App name to be deployed
   * @param scriptName - a shell script to build and deploy the App in the admin pod
   * @param username   - weblogic user name
   * @param password   - weblogc password
   * @param args       - by default it use TestWsApp name for webservices impl files, or add arg for
   *                   different name
   * @throws Exception - exception reported as a failure to build or deploy ws
   */
  public static void buildDeployWebServiceAppInPod(
      Domain domain,
      String appName,
      String scriptName,
      String username,
      String password,
      String... args)
      throws Exception {
    String adminServerPod = domain.getDomainUid() + "-" + domain.getAdminServerName();
    final String appLocationOnHost = BaseTest.getAppLocationOnHost() + "/" + appName;
    final String appLocationInPod = BaseTest.getAppLocationInPod() + "/" + appName;
    final String scriptPathOnHost = BaseTest.getAppLocationOnHost() + "/" + scriptName;
    final String scriptPathInPod = BaseTest.getAppLocationInPod() + "/" + scriptName;

    // Default values to build archive file
    final String initInfoDirName = "WEB-INF";
    String archiveExt = "war";
    String infoDirName = initInfoDirName;
    String domainNS = domain.getDomainNs();
    int managedServerPort = ((Integer) (domain.getDomainMap()).get("managedServerPort")).intValue();
    String wsServiceName = (args.length == 0) ? BaseTest.TESTWSSERVICE : args[0];
    final String clusterUrl =
        retrieveClusterIP(domain.getDomainUid(), domain.getClusterName(), domainNS)
            + ":"
            + managedServerPort;
    LoggerHelper.getLocal().log(Level.INFO,
        "Build and deploy WebService App: "
            + appName
            + "."
            + archiveExt
            + " in the admin pod with web service name "
            + wsServiceName);

    // Create app dir in the admin pod
    StringBuffer mkdirCmd = new StringBuffer(" -- bash -c 'mkdir -p ");
    mkdirCmd.append(appLocationInPod + "'");

    // Create app dir in the admin pod
    kubectlexec(adminServerPod, domainNS, mkdirCmd.toString());

    // Create WEB-INF in the app dir
    mkdirCmd = new StringBuffer(" -- bash -c 'mkdir -p ");
    mkdirCmd.append(appLocationInPod + "/WEB-INF'");
    kubectlexec(adminServerPod, domainNS, mkdirCmd.toString());

    // Copy shell script to the admin pod
    copyFileViaCat(scriptPathOnHost, scriptPathInPod, adminServerPod, domainNS);

    // Copy all App files to the admin pod
    copyAppFilesToPod(appLocationOnHost, appLocationInPod, adminServerPod, domainNS);

    // Copy all App files to the admin pod
    copyAppFilesToPod(
        appLocationOnHost + "/WEB-INF", appLocationInPod + "/WEB-INF", adminServerPod, domainNS);

    LoggerHelper.getLocal().log(Level.INFO,
        "Creating WebService and WebService Servlet Client Applications");

    // Run the script to build WAR, EAR or JAR file and deploy the App in the admin pod
    domain.callShellScriptToBuildDeployAppInPod(
        appName, scriptName, username, password, clusterUrl, wsServiceName);
  }


  /**
   * Create dir to save coherence App files. Copy the shell script file and all App files over to
   * the admin pod Run the shell script to build WAR/GAR/EAR files and deploy the GAR to
   * the cluster with storage Enabled and the EAR to the cluster with no storage
   *
   * @param domain     - Domain where to build and deploy app
   * @param appName    - App name to be deployed
   * @param scriptName - a shell script to build and deploy the App in the admin pod
   * @param username   - weblogic user name
   * @param password   - weblogc password
   * @param args       - by default it use TestWsApp name for webservices impl files, or add arg for
   *                   different name
   * @throws Exception - exception reported as a failure to build or deploy ws
   */
  public static void buildDeployCoherenceAppInPod(
      Domain domain,
      String appName,
      String scriptName,
      String username,
      String password,
      String appToDeploy,
      String... args)
      throws Exception {
    String adminServerPod = domain.getDomainUid() + "-" + domain.getAdminServerName();
    final String appLocationOnHost = BaseTest.getAppLocationOnHost() + "/" + appName;
    final String appLocationInPod = BaseTest.getAppLocationInPod() + "/" + appName;
    final String scriptPathOnHost = BaseTest.getAppLocationOnHost() + "/" + scriptName;
    final String scriptPathInPod = BaseTest.getAppLocationInPod() + "/" + scriptName;

    // Default values to build archive file
    final String initInfoDirName = "WEB-INF";
    String archiveExt = "war";
    String infoDirName = initInfoDirName;
    String domainNS = domain.getDomainNs();
    final String deployTargetForGar = (args.length == 0) ? "dataCluster" : args[0];
    LoggerHelper.getLocal().log(Level.INFO,
        "Build and deploy Coherence App: "
            + appName
            + " to respective clusters ");

    // Create app dir in the admin pod
    StringBuffer mkdirCmd = new StringBuffer(" -- bash -c 'mkdir -p ");
    mkdirCmd.append(appLocationInPod + "'");

    // Create app dir in the admin pod
    kubectlexec(adminServerPod, domainNS, mkdirCmd.toString());

    // Copy shell script to the admin pod
    copyFileViaCat(scriptPathOnHost, scriptPathInPod, adminServerPod, domainNS);

    // Copy all App files to the admin pod
    copyAppFilesToPod(appLocationOnHost, appLocationInPod, adminServerPod, domainNS);

    LoggerHelper.getLocal().log(Level.INFO,
        "Creating WebService and WebService Servlet Client Applications");

    // Run the script to build WAR, EAR or JAR file and deploy the App in the admin pod
    domain.callShellScriptToBuildDeployAppInPod(
        appName, scriptName, username, password, appToDeploy, deployTargetForGar);
  }

  /**
   * execute login and push image to OCIR.
   * @param image image
   * @return executor
   * @throws Exception on failure
   */
  public static ExecResult loginAndPushImageToOcir(String image) throws Exception {
    String dockerLoginAndPushCmd =
        "docker login "
            + System.getenv("REPO_REGISTRY")
            + " -u "
            + System.getenv("REPO_USERNAME")
            + " -p \""
            + System.getenv("REPO_PASSWORD")
            + "\" && docker push "
            + image;
    String cmdForDebug =
        "docker login "
            + System.getenv("REPO_REGISTRY")
            + " -u ****** -p ******* "
            + "\" && docker push "
            + image;
    ExecResult result = TestUtils.exec(dockerLoginAndPushCmd);
    LoggerHelper.getLocal().log(Level.INFO,
        "cmd "
            + cmdForDebug
            + "\n result "
            + result.stdout()
            + "\n err "
            + result.stderr());
    return result;
  }

  /**
   * execute kubectl patch.
   * @param domainUid domain UID
   * @param domainNS namespace
   * @param patchStr patch
   * @return executor
   * @throws Exception on failure
   */
  public static ExecResult kubectlpatch(String domainUid, String domainNS, String patchStr)
      throws Exception {
    String cmd =
        "kubectl patch domain "
            + domainUid
            + " -n "
            + domainNS
            + " -p "
            + patchStr
            + " --type merge";
    return exec(cmd, true);
  }

  /**
   * Run script to delete all DomainHome dirs in oke.
   */
  public static void deleteDomainHomeDirOke() {

    try {
      String pvYaml = BaseTest.getProjectRoot()
              + "/integration-tests/src/test/resources/oke/cleanupokepv.yaml";
      replaceStringInFile(pvYaml, "NFS_SERVER", BaseTest.NFS_SERVER);
      replaceStringInFile(pvYaml, "FSS_DIR", BaseTest.FSS_DIR);
      deleteDomainHomeDirOke("");
      StringBuffer cmdLine = new StringBuffer()
              .append(" kubectl delete -f ")
              .append(BaseTest.getProjectRoot())
              .append("/integration-tests/src/test/resources/oke");
      String cmd = cmdLine.toString() + "/cleanupokepvc.yaml";
      ExecCommand.exec(cmd);
      cmd = cmdLine.toString() + "/cleanupokepv.yaml";
      ExecCommand.exec(cmd);
    } catch (Exception ex) {
      LoggerHelper.getLocal().log(Level.INFO, "WARNING: cleaning entire domain home dirs failed ");
    }
  }

  /**
   * Method to clean up DomainHome dirs in oke.
   *
   * @throws Exception if fails to execute kubectl commands
   */
  public static void deleteDomainHomeDirOke(String domainUid) throws Exception {

    String resourceDir = BaseTest.getProjectRoot()
            + "/integration-tests/src/test/resources/oke";
    String cmd = " kubectl create ns cleanupoke";
    ExecResult result = ExecCommand.exec(cmd);

    cmd = " kubectl apply -f " + resourceDir + "/cleanupokepv.yaml";
    result = ExecCommand.exec(cmd);
    LoggerHelper.getLocal().log(
            Level.INFO, "created  pv to cleanup nfs mounted dirs " + result.stdout());
    cmd = " kubectl apply -f " + resourceDir + "/cleanupokepvc.yaml";
    result = ExecCommand.exec(cmd);
    LoggerHelper.getLocal().log(
            Level.INFO, "created  pvc to cleanup nfs mounted dirs " + result.stdout());
    StringBuffer cmdRemove = new StringBuffer();
    cmdRemove.append(BaseTest.getProjectRoot())
            .append("/src/integration-tests/bash/krun.sh -t 240 -m ")
            .append("cleanupoke-weblogic-sample-pvc:/shared/")
            .append(" -n cleanupoke -c \"rm -rf ");
    if (domainUid.equals("")) {
      cmdRemove.append("/shared/logs/* ")
              .append("/shared/wdt/* ")
              .append("/shared/domains/*\"");
    } else {
      cmdRemove.append("/shared/domains/")
              .append(domainUid + "\"");
    }
    cmd = cmdRemove.toString();
    LoggerHelper.getLocal().log(Level.INFO, "Delete PVROOT by running " + cmd);
    result = ExecCommand.exec(cmd);
    if (result.exitValue() != 0) {
      //retry
      result = ExecCommand.exec(cmd);
    }
    LoggerHelper.getLocal().log(
            Level.INFO, "rm -rf output " + result.stdout() + " err " + result.stderr());
  }

  /**
   * Utility method to find CreationTimeStamp for a Pod
   * @param namespace namespace for the pod
   * @param pod       name of the pod
   * @return creationTimestamp of the Pod 
   * @throws Exception on failure
   */
  public static String getCreationTimeStamp(String namespace, String pod) throws Exception {
    String kcmd = "kubectl get pod "
              + pod 
              + " --namespace "
              + namespace
              + " -o jsonpath='{.metadata.creationTimestamp}'";
    ExecResult result = ExecCommand.exec(kcmd);
    return result.stdout().trim();
  }

  /**
   * Utility method to find DeletionTimestamp for a Pod
   * @param namespace namespace for the pod
   * @param pod       name of the pod
   * @return deletionTimestamp of the Pod 
   * @throws Exception on failure
   */
  public static String getDeletionTimestamp(String namespace, String pod) throws Exception {
    String kcmd = "kubectl get pod "
              + pod 
              + " --namespace "
              + namespace
              + " -o jsonpath='{.metadata.deletionTimestamp}'";
    ExecResult result = ExecCommand.exec(kcmd);
    return result.stdout().trim();
  }
}<|MERGE_RESOLUTION|>--- conflicted
+++ resolved
@@ -219,11 +219,7 @@
    *
    * @param serviceName service name
    * @param domainNS    namespace
-<<<<<<< HEAD
    * @throws Exception  if kubectl command fails.
-=======
-   * @throws RuntimeException if service is not created
->>>>>>> b0ce3b24
    */
   public static void checkServiceCreated(String serviceName, String domainNS) throws Exception {
     checkServiceCreated(serviceName, domainNS,BaseTest.getMaxIterationsPod());
@@ -255,15 +251,6 @@
         if (i == (maxIterations - 1)) {
           throw new RuntimeException("FAILURE: service is not created, exiting!");
         }
-<<<<<<< HEAD
-        LoggerHelper.getLocal().log(Level.INFO, "Service is not created Ite ["
-              + i
-              + "/"
-              + BaseTest.getMaxIterationsPod()
-              + "], sleeping "
-              + BaseTest.getWaitTimePod()
-              + " seconds more");
-=======
         LoggerHelper.getLocal().log(Level.INFO,
             "Service is not created Ite ["
                 + i
@@ -272,7 +259,6 @@
                 + "], sleeping "
                 + BaseTest.getWaitTimePod()
                 + " seconds more");
->>>>>>> b0ce3b24
         Thread.sleep(BaseTest.getWaitTimePod() * 1000);
         i++;
       } else {
