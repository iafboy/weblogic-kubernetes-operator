// Copyright (c) 2018, 2020, Oracle Corporation and/or its affiliates.
// Licensed under the Universal Permissive License v 1.0 as shown at https://oss.oracle.com/licenses/upl.

package oracle.kubernetes.operator.utils;

import java.io.File;
import java.io.FileInputStream;
import java.io.FilenameFilter;
import java.io.IOException;
import java.io.InputStream;
import java.nio.charset.Charset;
import java.nio.charset.StandardCharsets;
import java.nio.file.Files;
import java.nio.file.Path;
import java.nio.file.Paths;
import java.nio.file.StandardCopyOption;
import java.nio.file.StandardOpenOption;
import java.util.Arrays;
import java.util.HashMap;
import java.util.HashSet;
import java.util.Hashtable;
import java.util.Iterator;
import java.util.List;
import java.util.Map;
import java.util.Objects;
import java.util.Set;
import java.util.StringTokenizer;
import java.util.logging.Level;
import javax.jms.ConnectionFactory;
import javax.jms.QueueConnection;
import javax.jms.QueueConnectionFactory;
import javax.naming.Context;
import javax.naming.InitialContext;

import oracle.kubernetes.operator.BaseTest;
import org.yaml.snakeyaml.Yaml;

/**
 * Domain class with all the utility methods for a Domain.
 */
public class Domain {
  public static final String CREATE_DOMAIN_JOB_MESSAGE =
      "Domain base_domain was created and will be started by the WebLogic Kubernetes Operator";

  private static int maxIterations = BaseTest.getMaxIterationsPod(); // 50 * 5 = 250 seconds
  private static int waitTime = BaseTest.getWaitTimePod();
  protected Map<String, Object> domainMap;
  protected Map<String, Object> pvMap;
  // attributes from domain properties
  protected String domainUid = "";
  // default values as in create-weblogic-domain-inputs.yaml, generated yaml file will have the
  // customized property values
  protected String domainNS;
  protected String userProjectsDir;
  protected String resultsDir;
  protected String pvRoot;
  protected String generatedInputYamlFile;
  private String adminServerName;
  private String managedServerNameBase;
  private int initialManagedServerReplicas;
  private int configuredManagedServerCount;
  private boolean exposeAdminT3Channel;
  private boolean exposeAdminNodePort;
  private int t3ChannelPort;
  private String clusterName;
  private String clusterType;
  private String serverStartPolicy;
  private String loadBalancer = "TRAEFIK";
  private int loadBalancerWebPort = 30305;
  private String domainHomeImageBuildPath = "";
  private String projectRoot = "";
  //set INGRESSPERDOMAIN to false to create LB's ingress by kubectl yaml file
  private boolean ingressPerDomain = true;
  private boolean pvSharing = false;
  private String imageTag;
  private String imageName;
  private boolean voyager;
  private boolean createDomainResource = true;
  private boolean createLoadBalancer = true;
  private String domainHomeSourceType = "";

  public Domain() throws Exception {
    domainMap = new HashMap<String, Object>();
  }

  public Domain(String inputYaml) throws Exception {
    // read input domain yaml to test
    this(TestUtils.loadYaml(inputYaml));
  }

  public Domain(String inputYaml, boolean createDomainResource) throws Exception {
    // read input domain yaml to test
    this(TestUtils.loadYaml(inputYaml), createDomainResource, true);
  }

  public Domain(Map<String, Object> inputDomainMap) throws Exception {
    this(inputDomainMap, true, true);
  }

  public Domain(Map<String, Object> inputDomainMap, boolean createLoadBalancer) throws Exception {
    this(inputDomainMap, true, createLoadBalancer);
  }

  /**
   * Construct domain.
   * @param inputDomainMap input domain map
   * @param createDomainResource create domain resource flag
   * @param createLoadBalancer create load balancer flag
   * @throws Exception on failure
   */
  public Domain(Map<String, Object> inputDomainMap,
                boolean createDomainResource, boolean createLoadBalancer)
      throws Exception {
    initialize(inputDomainMap);
    this.createDomainResource = createDomainResource;
    this.createLoadBalancer = createLoadBalancer;
    createPv();
    createSecret();
    synchronized (Domain.class) {
      if (createLoadBalancer) {
        createLoadBalancer();
      }
    }
    generateInputYaml();
    callCreateDomainScript(userProjectsDir);
  }

  /**
   * Verifies the required pods are created, services are created and the servers are ready.
   *
   * @throws RuntimeException if pods/services of the domain are not created or WLS is not running
   */
  public void verifyDomainCreated() throws Exception {
    verifyDomainCreated(BaseTest.getMaxIterationsPod());
  }
  
  /**
   * Verifies the required pods are created, services are created and the servers are ready.
   *
   * @param maxIterations max iteration count
   * @throws RuntimeException if pods/services of the domain are not created or WLS is not running
   */
  public void verifyDomainCreated(int maxIterations) throws Exception {
    StringBuffer command = new StringBuffer();
    command.append("kubectl get domain ").append(domainUid).append(" -n ").append(domainNS);
    ExecResult result = TestUtils.exec(command.toString());
    if (!result.stdout().contains(domainUid)) {
      throw new RuntimeException("FAILURE: domain not found, exiting!");
    }
    verifyPodsCreated(maxIterations);
    verifyServicesCreated(maxIterations);
    verifyServersReady(maxIterations);
    if (createLoadBalancer) {
      String cmd = "curl --silent --noproxy '*' -H 'host: " + domainUid
          + ".org' http://" + getHostNameForCurl() + ":" + getLoadBalancerWebPort()
          + "/weblogic/ready --write-out %{http_code} -o /dev/null";
      callWebAppAndWaitTillReady(cmd);
    }

    // using nodePort for now to access console, will be changed to t3channelport
    if (exposeAdminNodePort) {
      String cmd = "curl --silent --noproxy " + getHostNameForCurl()
          + " http://" + getHostNameForCurl() + ":" + getNodePort()
          + "/console/login/LoginForm.jsp --user "
          + BaseTest.getUsername() + ":" + BaseTest.getPassword()
          + " --write-out %{http_code} -o /dev/null";
      callWebAppAndWaitTillReady(cmd);
    }

  }

  /**
   * Verify pods are created.
   *
   * @throws RuntimeException if pod is not in running state
   */
  public void verifyPodsCreated() throws Exception {
    verifyPodsCreated(BaseTest.getMaxIterationsPod());
  }
   
  /**
   * Verify pods are created.
   *
   * @param maxIterations max iteration count
   * @throws RuntimeException if pod is not in running state
   */
  public void verifyPodsCreated(int maxIterations) throws Exception {
    // check admin pod
    LoggerHelper.getLocal().log(Level.INFO,
        "Checking if admin pod(" + domainUid + "-" + adminServerName + ") is Created");
    TestUtils.checkPodCreated(domainUid + "-" + adminServerName, domainNS, maxIterations);

    if (!serverStartPolicy.equals("ADMIN_ONLY")) {
      // check managed server pods
      for (int i = 1; i <= initialManagedServerReplicas; i++) {
        LoggerHelper.getLocal().log(Level.INFO,
            "Checking if managed pod("
                + domainUid
                + "-"
                + managedServerNameBase
                + i
                + ") is Created");
        TestUtils.checkPodCreated(domainUid + "-" + managedServerNameBase + i, domainNS, maxIterations);
      }
    }
  }

  /**
   * Verify services are created.
   *
   * @throws Exception if service not created
   */
  public void verifyServicesCreated() throws Exception {
    verifyServicesCreated(false);
  }
  
  /**
   * Verify services are created.
   * 
   * @param maxIterations max iteration counts
   *
   * @throws RuntimeException if service is not created
   */
  public void verifyServicesCreated(int maxIterations) throws Exception {
    verifyServicesCreated(false, maxIterations);
  }

  /**
   * Verify services are created.
   *
   * @param precreateService - if true check services are created for configuredManagedServerCount
   *                         number of servers else check for initialManagedServerReplicas number of servers
   * @throws RuntimeException if service is not created
   */
  public void verifyServicesCreated(boolean precreateService, int maxIterations) throws Exception {
    // check admin service
    LoggerHelper.getLocal().log(Level.INFO,
        "Checking if admin service(" + domainUid + "-" + adminServerName + ") is created");
    TestUtils.checkServiceCreated(domainUid + "-" + adminServerName, domainNS, maxIterations);

    if (exposeAdminT3Channel) {
      LoggerHelper.getLocal().log(Level.INFO,
          "Checking if admin t3 channel service("
              + domainUid
              + "-"
              + adminServerName
              + "-external) is created");
      TestUtils.checkServiceCreated(domainUid + "-" + adminServerName + "-external", domainNS, maxIterations);
    }

    if (!serverStartPolicy.equals("ADMIN_ONLY")) {
      // check managed server services
      for (int i = 1;
           i <= (precreateService ? configuredManagedServerCount : initialManagedServerReplicas);
           i++) {
        LoggerHelper.getLocal().log(Level.INFO,
            "Checking if managed service("
                + domainUid
                + "-"
                + managedServerNameBase
                + i
                + ") is created");
        TestUtils.checkServiceCreated(domainUid + "-" + managedServerNameBase + i, domainNS, maxIterations);
      }
    }
  }
  
  /**
   * Verify services are created.
   *
   * @param precreateService - if true check services are created for configuredManagedServerCount
   *                         number of servers else check for initialManagedServerReplicas number of servers
   * @throws RuntimeException if service is not created
   */
  public void verifyServicesCreated(boolean precreateService) throws Exception {
    verifyServicesCreated(precreateService, BaseTest.getMaxIterationsPod());
  }


  /**
   * verify servers are ready.
   *
   * @throws RuntimeException if WLS pod is not ready and pod output doesn't contain 1/1
   */
  public void verifyServersReady() throws Exception {
    verifyServersReady(BaseTest.getMaxIterationsPod());
  }
  
  /**
   * Verify servers are ready.
   * 
   * @param maxIterations max iterations count
   *
   * @throws RuntimeException if WLS pod is not ready and pod output doesn't contain 1/1
   */
  public void verifyServersReady(int maxIterations) throws Exception {
    // check admin pod
    LoggerHelper.getLocal().log(Level.INFO, "Checking if admin server is Running and Ready");
    TestUtils.checkPodReady(domainUid + "-" + adminServerName, domainNS, maxIterations);

    if (!serverStartPolicy.equals("ADMIN_ONLY")) {
      // check managed server pods
      for (int i = 1; i <= initialManagedServerReplicas; i++) {
        LoggerHelper.getLocal().log(Level.INFO,
            "Checking if managed server (" + managedServerNameBase + i + ") is Running and Ready");
        TestUtils.checkPodReady(domainUid + "-" + managedServerNameBase + i, domainNS, maxIterations);
      }
    } else {
      // check no additional servers are started
      initialManagedServerReplicas = 0;
    }
    String additionalManagedServer =
        domainUid + "-" + managedServerNameBase + (initialManagedServerReplicas + 1);
    LoggerHelper.getLocal().log(Level.INFO,
        "Checking if managed server " + additionalManagedServer + " is started, it should not be");
    StringBuffer cmd = new StringBuffer();
    cmd.append("kubectl get pod ").append(additionalManagedServer).append(" -n ").append(domainNS);
    ExecResult result = ExecCommand.exec(cmd.toString());

    if (result.exitValue() == 0 && result.stdout().contains("1/1")) {
      throw new RuntimeException(
          "FAILURE: Managed Server "
              + additionalManagedServer
              + " is started, but its not expected.");
    } else {
      LoggerHelper.getLocal().log(Level.INFO,
          additionalManagedServer + " is not running, which is expected behaviour");
    }

    // check logs are written on PV if logHomeOnPV is true for domain-home-in-image case
    if ((domainMap.containsKey("domainHomeImageBase")
        && domainMap.containsKey("logHomeOnPV")
        && (new Boolean(domainMap.get("logHomeOnPV").toString())).booleanValue())) {
      LoggerHelper.getLocal().log(Level.INFO,
          "logHomeOnPV is true, checking if logs are written on PV");
      cmd = new StringBuffer();
      cmd.append("kubectl -n ")
          .append(domainNS)
          .append(" exec -it ")
          .append(domainUid)
          .append("-")
          .append(adminServerName)
          .append(" -- ls /shared/logs/")
          .append(domainUid)
          .append("/")
          .append(adminServerName)
          .append(".log");

      result = ExecCommand.exec(cmd.toString());

      if (result.exitValue() != 0) {
        throw new RuntimeException(
            "FAILURE: logHomeOnPV is true, but logs are not written at /shared/logs/"
                + domainUid
                + " inside the pod");
      } else {
        LoggerHelper.getLocal().log(Level.INFO,
            "Logs are written at /shared/logs/" + domainUid + " inside the pod");
      }
    }
  }

  /**
   * Verify nodeport by accessing admin REST endpoint.
   *
   * @param username username
   * @param password password
   * @throws Exception If failed to access admin server REST endpoint
   */
  public void verifyAdminServerExternalService(String username, String password) throws Exception {

    // LoggerHelper.getLocal().log(Level.INFO, "Inside verifyAdminServerExternalService");
    if (exposeAdminNodePort) {
      String nodePortHost = getHostNameForCurl();
      String nodePort = getNodePort();
      LoggerHelper.getLocal().log(Level.INFO,
          "nodePortHost " + nodePortHost + " nodePort " + nodePort);

      StringBuffer cmd = new StringBuffer();
      cmd.append("curl --silent --show-error --noproxy ")
          .append(nodePortHost)
          .append(" http://")
          .append(nodePortHost)
          .append(":")
          .append(nodePort)
          .append("/management/weblogic/latest/serverRuntime")
          .append(" --user ")
          .append(username)
          .append(":")
          .append(password)
          .append(" -H X-Requested-By:Integration-Test --write-out %{http_code} -o /dev/null");
      LoggerHelper.getLocal().log(Level.INFO, "cmd for curl " + cmd);
      ExecResult result = TestUtils.exec(cmd.toString());
      String output = result.stdout().trim();
      LoggerHelper.getLocal().log(Level.INFO, "output " + output);
      if (!output.equals("200")) {
        throw new RuntimeException(
            "FAILURE: accessing admin server REST endpoint did not return 200 status code, "
                + output);
      }
    } else {
      LoggerHelper.getLocal().log(Level.INFO,
          "exposeAdminNodePort is false, can not test adminNodePort");
    }
  }

  /**
   * Verify that we have the channel set for the cluster.
   *
   * @param protocol protocol
   * @param port     port
   * @param path     path
   * @throws Exception If can't find channel port
   */
  public void verifyHasClusterServiceChannelPort(String protocol, int port, String path)
      throws Exception {

    /* Make sure the service exists in k8s */
    if (!TestUtils.checkHasServiceChannelPort(
        this.getDomainUid() + "-cluster-" + this.clusterName, domainNS, protocol, port)) {
      throw new RuntimeException(
          "FAILURE: Cannot find channel port in cluster, but expecting one: "
              + port
              + "/"
              + protocol);
    }

    /*
     * Construct a curl command that will be run via kubectl exec on the admin server
     */
    StringBuffer curlCmd =
        new StringBuffer(
            "kubectl exec -n "
                + this.domainNS
                + " "
                + this.getDomainUid()
                + "-"
                + this.adminServerName
                + " /usr/bin/curl ");

    /*
     * Make sure we can reach the port,
     * first via each managed server URL
     */
    for (int i = 1; i <= TestUtils.getClusterReplicas(domainUid, clusterName, domainNS); i++) {
      StringBuffer serverAppUrl = new StringBuffer("http://");
      serverAppUrl
          .append(this.getDomainUid() + "-" + managedServerNameBase + i)
          .append(":")
          .append(port)
          .append("/");
      serverAppUrl.append(path);

      callWebAppAndWaitTillReady(
          new StringBuffer(curlCmd.toString())
              .append(serverAppUrl.toString())
              .append(" -- --write-out %{http_code} -o /dev/null")
              .toString());
    }

    /*
     * Make sure we can reach the port,
     * second via cluster URL which should round robin through each managed server.
     * Use the callWebAppAndCheckForServerNameInResponse method with verifyLoadBalancing
     * enabled to verify each managed server is responding.
     */
    StringBuffer clusterAppUrl = new StringBuffer("http://");
    clusterAppUrl
        .append(this.getDomainUid() + "-cluster-" + this.clusterName)
        .append(":")
        .append(port)
        .append("/");
    clusterAppUrl.append(path);

    // execute curl and look for each managed server name in response
    callWebAppAndCheckForServerNameInResponse(
        new StringBuffer(curlCmd.toString()).append(clusterAppUrl.toString()).toString(), true);
  }

  /**
   * Deploy webapp using nodehost and nodeport.
   *
   * @throws Exception if failed to deploy the app
   */
  public void deployWebAppViaRest(
      String webappName, String webappLocation, String username, String password) throws Exception {
    StringBuffer cmd = new StringBuffer();
    cmd.append("curl --noproxy '*' --silent  --user ")
        .append(username)
        .append(":")
        .append(password)
        .append(" -H X-Requested-By:MyClient -H Accept:application/json")
        .append(" -H Content-Type:multipart/form-data -F \"model={ name: '")
        .append(webappName)
        .append("', targets: [ { identity: [ clusters, '")
        .append(clusterName)
        .append("' ] } ] }\" -F \"sourcePath=@")
        .append(webappLocation)
        .append("\" -H \"Prefer:respond-async\" -X POST http://")
        .append(getNodeHost())
        .append(":")
        .append(getNodePort())
        .append("/management/weblogic/latest/edit/appDeployments")
        .append(" --write-out %{http_code} ");
    LoggerHelper.getLocal().log(Level.INFO, "Command to deploy webapp " + cmd);
    ExecResult result = TestUtils.exec(cmd.toString());
    String output = result.stdout().trim();
    LoggerHelper.getLocal().log(Level.INFO, "curl output " + output + " \n err " + result.stderr());
    if (!output.contains("202")) {
      throw new RuntimeException("FAILURE: Webapp deployment failed with response code " + output);
    }
  }

  /**
   * Undeploy webapp using nodehost and nodeport.
   *
   * @throws Exception if failed to undeploy the app
   */
  public void undeployWebAppViaRest(
      String webappName, String webappLocation, String username, String password) throws Exception {
    StringBuffer cmd = new StringBuffer();
    cmd.append("curl --noproxy '*' --silent  --user ")
        .append(username)
        .append(":")
        .append(password)
        .append(" -H X-Requested-By:MyClient -H Accept:application/json")
        .append(" -H Content-Type:application/json -d \"{}\" ")
        .append(" -X DELETE http://")
        .append(getNodeHost())
        .append(":")
        .append(getNodePort())
        .append("/management/weblogic/latest/edit/appDeployments/")
        .append(webappName)
        .append(" --write-out %{http_code} -o /dev/null");
    LoggerHelper.getLocal().fine("Command to undeploy webapp " + cmd);
    ExecResult result = TestUtils.exec(cmd.toString());
    String output = result.stdout().trim();
    if (!output.contains("200")) {
      throw new RuntimeException(
          "FAILURE: Webapp undeployment failed with response code " + output);
    }
  }


  /**
   * Deploy webapp using t3 channel port for wlst.
   *
   * @param webappName       webappName
   * @param appLocationInPod appLocation
   * @throws Exception if failed to undeploy the app
   */
  public void undeployWebAppViaWlst(
      String webappName,
      String appLocationInPod)
      throws Exception {
    undeployWebAppViaWlst(webappName, appLocationInPod, false);
  }

  /**
   * Undeploy webapp using adminPort or t3 channel port.
   *
   * @param webappName           webappName
   * @param appLocationInPod     appLocationInPod
   * @param useAdminPortToDeploy useAdminPortToDeploy
   * @throws Exception if failed to undeploy app
   */
  public void undeployWebAppViaWlst(
      String webappName,
      String appLocationInPod,
      boolean useAdminPortToDeploy)
      throws Exception {
    String adminPod = domainUid + "-" + adminServerName;

    TestUtils.copyFileViaCat(
        projectRoot + "/integration-tests/src/test/resources/undeploywebapp.py",
        appLocationInPod + "/undeploywebapp.py",
        adminPod,
        domainNS);

    TestUtils.copyFileViaCat(
        projectRoot + "/integration-tests/src/test/resources/callpyscript.sh",
        appLocationInPod + "/callpyscript.sh",
        adminPod,
        domainNS);

    String t3Url = "t3://" + adminPod + ":";
    if (useAdminPortToDeploy) {
      t3Url = t3Url + domainMap.getOrDefault("adminPort", 7001);
    } else {
      t3Url = t3Url + t3ChannelPort;
    }

    String[] args = {
        appLocationInPod + "/undeploywebapp.py",
        BaseTest.getUsername(),
        BaseTest.getPassword(),
        t3Url,
        webappName
    };

    TestUtils.callShellScriptByExecToPod(
        adminPod, domainNS, appLocationInPod, "callpyscript.sh", args);
  }

  /**
   * Deploy webapp using t3 channel port for wlst.
   *
   * @param webappName     webappName
   * @param webappLocation webappLocation
   * @param username       username
   * @param password       password
   * @throws Exception if deployment failed
   */
  public void deployWebAppViaWlst(
      String webappName,
      String webappLocation,
      String appLocationInPod,
      String username,
      String password)
      throws Exception {
    deployWebAppViaWlst(webappName, webappLocation, appLocationInPod, username, password, false);
  }

  /**
   * Deploy webapp using adminPort or t3 channel port.
   *
   * @param webappName           webappName
   * @param webappLocation       webappLocation
   * @param appLocationInPod     appLocationInPod
   * @param username             username
   * @param password             password
   * @param useAdminPortToDeploy useAdminPortToDeploy
   * @throws Exception If deployment failed
   */
  public void deployWebAppViaWlst(
      String webappName,
      String webappLocation,
      String appLocationInPod,
      String username,
      String password,
      boolean useAdminPortToDeploy)
      throws Exception {
    String adminPod = domainUid + "-" + adminServerName;

    TestUtils.copyFileViaCat(
        webappLocation, appLocationInPod + "/" + webappName + ".war", adminPod, domainNS);

    TestUtils.copyFileViaCat(
        projectRoot + "/integration-tests/src/test/resources/deploywebapp.py",
        appLocationInPod + "/deploywebapp.py",
        adminPod,
        domainNS);

    TestUtils.copyFileViaCat(
        projectRoot + "/integration-tests/src/test/resources/callpyscript.sh",
        appLocationInPod + "/callpyscript.sh",
        adminPod,
        domainNS);

    String t3Url = "t3://" + adminPod + ":";
    if (useAdminPortToDeploy) {
      t3Url = t3Url + domainMap.getOrDefault("adminPort", 7001);
    } else {
      t3Url = t3Url + t3ChannelPort;
    }

    String[] args = {
        appLocationInPod + "/deploywebapp.py",
        BaseTest.getUsername(),
        BaseTest.getPassword(),
        t3Url,
        webappName,
        appLocationInPod + "/" + webappName + ".war",
        clusterName
    };

    TestUtils.callShellScriptByExecToPod(
        adminPod, domainNS, appLocationInPod, "callpyscript.sh", args);
  }

  /**
   * Creates a Connection Factory using JMS.
   *
   * @return connection factory.
   * @throws Exception If failed to create the factory
   */
  public ConnectionFactory createJmsConnectionFactory() throws Exception {
    Hashtable<String, String> env = new Hashtable<>();
    env.put(Context.INITIAL_CONTEXT_FACTORY, "weblogic.jndi.WLInitialContextFactory");
    env.put(Context.PROVIDER_URL, "t3://" + TestUtils.getHostName() + ":" + t3ChannelPort);
    LoggerHelper.getLocal().log(Level.INFO,
        "Creating JNDI context with URL " + env.get(Context.PROVIDER_URL));
    InitialContext ctx = new InitialContext(env);
    QueueConnection qcc = null;
    LoggerHelper.getLocal().log(Level.INFO, "Getting JMS Connection Factory");
    QueueConnectionFactory cf =
        (QueueConnectionFactory) ctx.lookup("weblogic.jms.ConnectionFactory");
    LoggerHelper.getLocal().log(Level.INFO, "Connection Factory created successfully");
    return cf;
  }

  /**
   * Test http load balancing using loadBalancerWebPort.
   *
   * @param webappName webappName
   * @throws Exception If failed to verify LB
   */
  public void verifyWebAppLoadBalancing(String webappName) throws Exception {
    // webapp is deployed with t3channelport, so check if that is true
    if (exposeAdminT3Channel) {
      callWebAppAndVerifyLoadBalancing(webappName, true);
    } else {
      LoggerHelper.getLocal().log(Level.INFO,
          "webapp is not deployed as exposeAdminT3Channel is false, can not verify loadbalancing");
    }
  }

  /**
   * Call webapp and verify load balancing by checking server name in the response.
   *
   * @param webappName        webappName
   * @param verifyLoadBalance verifyLoadBalance
   * @throws Exception If failed to access the application or verify LB
   */
  public void callWebAppAndVerifyLoadBalancing(String webappName, boolean verifyLoadBalance)
      throws Exception {
    if (!loadBalancer.equals("NONE")) {
      // url
      StringBuffer testAppUrl = new StringBuffer("http://");
      testAppUrl.append(getHostNameForCurl()).append(":").append(loadBalancerWebPort).append("/");
      if (loadBalancer.equals("APACHE")) {
        testAppUrl.append("weblogic/");
      }
      testAppUrl.append(webappName).append("/");
      // curl cmd to call webapp
      StringBuffer curlCmd = new StringBuffer("curl --silent --noproxy '*' ");
      curlCmd
          .append(" -H 'host: ")
          .append(domainUid)
          .append(".org' ")
          .append(testAppUrl.toString());
      // curl cmd to get response code
      StringBuffer curlCmdResCode = new StringBuffer(curlCmd.toString());
      curlCmdResCode.append(" --write-out %{http_code} -o /dev/null");

      LoggerHelper.getLocal().log(Level.INFO, "Curl cmd with response code " + curlCmdResCode);
      LoggerHelper.getLocal().log(Level.INFO, "Curl cmd " + curlCmd);

      // call webapp iteratively till its deployed/ready
      callWebAppAndWaitTillReady(curlCmdResCode.toString());

      // execute curl and look for the managed server name in response
      callWebAppAndCheckForServerNameInResponse(curlCmd.toString(), verifyLoadBalance);
      // LoggerHelper.getLocal().log(Level.INFO, "curlCmd "+curlCmd);
    }
  }

  /**
   * Create domain crd.
   *
   * @throws Exception If failed to create domain crd
   */
  public void create() throws Exception {
    StringBuffer cmd = new StringBuffer("kubectl create -f ");
    cmd.append(userProjectsDir)
        .append("/weblogic-domains/")
        .append(domainUid)
        .append("/domain.yaml");
    LoggerHelper.getLocal().log(Level.INFO, "Running " + cmd);
    ExecResult result = TestUtils.exec(cmd.toString());
    String outputStr = result.stdout().trim();
    LoggerHelper.getLocal().log(Level.INFO, "Command returned " + outputStr);

    verifyDomainCreated();
  }

  /**
   * Delete domain crd using yaml.
   *
   * @throws Exception If failed to delete crd
   */
  public void destroy() throws Exception {
    int replicas = TestUtils.getClusterReplicas(domainUid, clusterName, domainNS);
    StringBuffer cmd = new StringBuffer("kubectl delete -f ");
    cmd.append(userProjectsDir)
        .append("/weblogic-domains/")
        .append(domainUid)
        .append("/domain.yaml");
    ExecResult result = TestUtils.exec(cmd.toString());
    String output = result.stdout().trim();
    LoggerHelper.getLocal().log(Level.INFO,
        "command to delete domain " + cmd + " \n returned " + output);
    verifyDomainDeleted(replicas);

  }

  /**
   * Delete the domain in image.
   * @throws Exception on failure
   */
  public void deleteImage() throws Exception {
    // delete domain image
    if (domainMap.containsKey("image")) {
      String cmd = "docker rmi -f " + domainMap.get("image");
      TestUtils.exec(cmd, true);
    }
  }

  /**
   * Delete domain using domain name.
   *
   * @throws Exception If failed to delete domain
   */
  public void shutdown() throws Exception {
    int replicas = TestUtils.getClusterReplicas(domainUid, clusterName, domainNS);
    String cmd = "kubectl delete domain " + domainUid + " -n " + domainNS;
    ExecResult result = TestUtils.exec(cmd.toString(), true);
    verifyDomainDeleted(replicas);
  }

  /**
   * Shutdown domain by setting serverStartPolicy to NEVER.
   *
   * @throws Exception If failed to shutdown the server
   */
  public void shutdownUsingServerStartPolicy() throws Exception {
    int replicas = TestUtils.getClusterReplicas(domainUid, clusterName, domainNS);
    String patchStr = "'{\"spec\":{\"serverStartPolicy\":\"NEVER\"}}' ";
    TestUtils.kubectlpatch(domainUid, domainNS, patchStr);
    verifyServerPodsDeleted(replicas);
  }

  /**
   * Restart domain by setting serverStartPolicy to IF_NEEDED.
   *
   * @throws Exception If failed to restart
   */
  public void restartUsingServerStartPolicy() throws Exception {
    String patchStr = "'{\"spec\":{\"serverStartPolicy\":\"IF_NEEDED\"}}'";
    TestUtils.kubectlpatch(domainUid, domainNS, patchStr);
    verifyPodsCreated();
    verifyServersReady();
  }

  /**
   * Add precreateService true in domain.yaml.
   *
   * @throws Exception If failed to verify that precreate service is created
   */
  public void enablePrecreateService() throws Exception {
    String patchStr = "'{\"spec\":{\"serverService\":{\"precreateService\":true}}}'";
    TestUtils.kubectlpatch(domainUid, domainNS, patchStr);
    verifyServicesCreated(true);
  }

  /**
   * Verify domain is deleted.
   *
   * @param replicas replicas
   * @throws Exception If domain is not deleted
   */
  public void verifyDomainDeleted(int replicas) throws Exception {
    LoggerHelper.getLocal().log(Level.INFO, "Inside verifyDomainDeleted, replicas " + replicas);
    TestUtils.checkDomainDeleted(domainUid, domainNS);
    verifyServerPodsDeleted(replicas);
  }

  /**
   * verify server pods are deleted.
   *
   * @param replicas replicas
   * @throws Exception exception
   */
  public void verifyServerPodsDeleted(int replicas) throws Exception {
    TestUtils.checkPodDeleted(domainUid + "-" + adminServerName, domainNS);
    for (int i = 1; i <= replicas; i++) {
      TestUtils.checkPodDeleted(domainUid + "-" + managedServerNameBase + i, domainNS);
    }
  }

  public Map<String, Object> getDomainMap() {
    return domainMap;
  }

  /**
   * Get the managed server pod name for a specific index.
   *
   * @param index the managed server index
   * @return the managed server pod name
   */
  public String getManagedSeverPodName(int index) {
    return domainUid + "-" + managedServerNameBase + index;
  }

  /**
   * delete PVC and check PV status released when weblogicDomainStorageReclaimPolicy is Recycle.
   *
   * @throws Exception exception
   */
  public void deletePvcAndCheckPvReleased() throws Exception {
    deletePvcAndCheckPvReleased("create-weblogic-sample-domain-job");
  }

  /**
   * Delete PVC and check PV status.
   * @param jobName job name
   * @throws Exception on failure
   */
  public void deletePvcAndCheckPvReleased(String jobName) throws Exception {
    StringBuffer cmd = new StringBuffer("kubectl get pv ");
    String pvBaseName = (String) pvMap.get("baseName");
    if (domainUid != null) {
      pvBaseName = domainUid + "-" + pvBaseName;
    }
    cmd.append(pvBaseName).append("-pv -n ").append(domainNS);

    ExecResult result = ExecCommand.exec(cmd.toString());
    if (result.exitValue() == 0) {
      LoggerHelper.getLocal().log(Level.INFO,
          "Status of PV before deleting PVC " + result.stdout());
    }
    TestUtils.deletePvc(pvBaseName + "-pvc", domainNS, domainUid, jobName);
    String reclaimPolicy = (String) domainMap.get("weblogicDomainStorageReclaimPolicy");
    boolean pvReleased = TestUtils.checkPvReleased(pvBaseName, domainNS);
    if (reclaimPolicy != null && reclaimPolicy.equals("Recycle") && !pvReleased) {
      throw new RuntimeException(
          "ERROR: pv for " + domainUid + " still exists after the pvc is deleted, exiting!");
    } else {
      LoggerHelper.getLocal().log(Level.INFO, "PV is released when PVC is deleted");
    }
  }

  /**
   * Create domain on existing directory.
   *
   * @throws Exception if domain job does not fail when domain home dir exists
   */
  public void createDomainOnExistingDirectory() throws Exception {

    if (!(BaseTest.OPENSHIFT)) {
      // use krun.sh so that the dir check can work on shared cluster/remote k8s cluster env as well
      String cmd =
          BaseTest.getProjectRoot()
              + "/src/integration-tests/bash/krun.sh -t 180 -m "
              + domainMap.get("persistentVolumeClaimName")
              + ":/pvc-"
              + domainMap.get("domainUID")
              + " -p " + domainMap.get("domainUID") + " -n " + domainNS + " -c \"ls -ltr /pvc-"
              + domainMap.get("domainUID")
              + "/domains/"
              + domainMap.get("domainUID")
              + "\"";
      LoggerHelper.getLocal().log(Level.INFO,
          "making sure the domain directory exists by running " + cmd);
      // Looking for servers directory as sometimes krun.sh exits with non-zero
      // even though the domain directory exists
      ExecResult result = ExecCommand.exec(cmd);
      if (!result.stdout().contains("servers")) {
        throw new RuntimeException("Domain directory doesn't exist");
      }
      LoggerHelper.getLocal().log(Level.INFO, "Run the script to create domain");
    } else {
      String domainStoragePath = domainMap.get("weblogicDomainStoragePath").toString();
      String domainDir = domainStoragePath + "/domains/" + domainMap.get("domainUID").toString();
      LoggerHelper.getLocal().log(Level.INFO, "making sure the domain directory exists");
      if (domainDir != null && !(new File(domainDir).exists())) {
        throw new RuntimeException(
            "FAIL: the domain directory " + domainDir + " does not exist, exiting!");
      }
    }
    LoggerHelper.getLocal().log(Level.INFO, "Run the script to create domain");
    // create domain using different output dir but pv is same, it fails as the domain was already
    // created on the pv dir
    try {
      callCreateDomainScript(userProjectsDir + "2");
    } catch (RuntimeException re) {
      re.printStackTrace();
      LoggerHelper.getLocal().log(
          Level.INFO, "[SUCCESS] create domain job failed, this is the expected behavior");
      return;
    }
    throw new RuntimeException("FAIL: unexpected result, create domain job did not report error");
  }

  /**
   * Access admin console using load balancer web port for Apache load balancer.
   *
   * @throws Exception If failed to access the console via LB
   */
  public void verifyAdminConsoleViaLB() throws Exception {
    if (!loadBalancer.equals("APACHE")) {
      LoggerHelper.getLocal().log(Level.INFO, "This check is done only for APACHE load balancer");
      return;
    }
    String nodePortHost = getHostNameForCurl();
    int nodePort = getAdminSericeLbNodePort();
    String responseBodyFile =
        userProjectsDir + "/weblogic-domains/" + domainUid + "/testconsole.response.body";
    LoggerHelper.getLocal().log(
        Level.INFO, "nodePortHost " + nodePortHost + " nodePort " + nodePort);

    StringBuffer cmd = new StringBuffer();
    cmd.append("curl --silent --show-error --noproxy ")
        .append(nodePortHost)
        .append(" http://")
        .append(nodePortHost)
        .append(":")
        .append(nodePort)
        .append("/console/login/LoginForm.jsp")
        .append(" --write-out %{http_code} -o ")
        .append(responseBodyFile);
    LoggerHelper.getLocal().log(Level.INFO, "cmd for curl " + cmd);

    ExecResult result = TestUtils.exec(cmd.toString());

    String output = result.stdout().trim();
    LoggerHelper.getLocal().log(Level.INFO, "output " + output);
    if (!output.equals("200")) {
      throw new RuntimeException(
          "FAILURE: accessing admin console via load balancer did not return 200 status code, got "
              + output);
    }
  }

  public String getDomainUid() {
    return domainUid;
  }

  /**
   * Get the name of the administration server in the domain.
   *
   * @return the name of the admin server
   */
  public String getAdminServerName() {
    return adminServerName;
  }

  /**
   * Get the name of the cluster in the domain.
   *
   * @return the name of the cluster
   */
  public String getClusterName() {
    return clusterName;
  }

  /**
   * Get the namespace in which the domain is running.
   *
   * @return the name of the domain name space
   */
  public String getDomainNs() {
    return domainNS;
  }

  /**
   * test liveness probe for managed server 1.
   *
   * @throws Exception exception
   */
  public void testWlsLivenessProbe() throws Exception {

    // test managed server1 pod auto restart
    String serverName = managedServerNameBase + "1";
    TestUtils.testWlsLivenessProbe(domainUid, serverName, domainNS, userProjectsDir);
  }

  /**
   * Get number of server addresses in cluster service endpoint.
   *
   * @param clusterName cluster name
   * @return number of server addresses
   * @throws Exception If failed to retrieve cluster svc
   */
  public int getNumberOfServersInClusterServiceEndpoint(String clusterName) throws Exception {
    StringBuffer cmd = new StringBuffer();
    cmd.append("kubectl describe service ")
        .append(domainUid)
        .append("-cluster-")
        .append(clusterName)
        .append(" -n ")
        .append(domainNS)
        .append(" | grep Endpoints | awk '{print $2}'");

    ExecResult result = TestUtils.exec(cmd.toString());
    LoggerHelper.getLocal().log(Level.INFO, "Cluster service Endpoint " + result.stdout());
    return new StringTokenizer(result.stdout(), ",").countTokens();
  }

  private int getAdminSericeLbNodePort() throws Exception {

    String adminServerLbNodePortService = domainUid + "-apache-webtier";

    StringBuffer cmd = new StringBuffer("kubectl get services -n ");
    cmd.append(domainNS)
        .append(" -o jsonpath='{.items[?(@.metadata.name == \"")
        .append(adminServerLbNodePortService)
        .append("\")].spec.ports[0].nodePort}'");

    LoggerHelper.getLocal().log(Level.INFO, "Cmd to get the admins service node port " + cmd);

    ExecResult result = TestUtils.exec(cmd.toString());
    return new Integer(result.stdout().trim()).intValue();
  }

  /**
   * Create a map with attributes required to create PV/PVC and create PV dir by calling
   * PersistentVolume.
   *
   * @throws Exception If the file create-pv-pvc-inputs.yaml does not exist, is a directory rather
   *                   than a regular file, or for some other reason cannot be opened for reading. or if an I/O
   *                   error occurs or any errors while creating PV dir or generating PV/PVC input file or any
   *                   errors while executing sample create-pv-pvc.sh script
   */
  protected void createPv() throws Exception {

    Yaml yaml = new Yaml();
    InputStream pvis =
        new FileInputStream(
            new File(
                resultsDir
                    + "/samples/scripts/create-weblogic-domain-pv-pvc/create-pv-pvc-inputs.yaml"));
    pvMap = yaml.load(pvis);
    pvis.close();

    LoggerHelper.getLocal().log(Level.INFO, "pvSharing for this domain is: " + pvSharing);
    if (!pvSharing) {
      pvMap.put("domainUID", domainUid);
    } else {
      pvMap.put("baseName", "weblogic-sharing");
    }
    LoggerHelper.getLocal().log(Level.INFO,
        "baseName of PVPVC for this domain is: " + (String) pvMap.get("baseName"));

    // Now there is only one pvSharing test case and we just use parameter "baseName"+"-pvc" as PVC
    if ((domainUid != null) && !pvSharing) {
      domainMap.put("persistentVolumeClaimName", domainUid + "-" + pvMap.get("baseName") + "-pvc");
    } else {
      domainMap.put("persistentVolumeClaimName", pvMap.get("baseName") + "-pvc");
    }

    if (domainMap.get("weblogicDomainStorageReclaimPolicy") != null) {
      pvMap.put(
          "weblogicDomainStorageReclaimPolicy",
          domainMap.get("weblogicDomainStorageReclaimPolicy"));
    }
    if (domainMap.get("weblogicDomainStorageSize") != null) {
      pvMap.put("weblogicDomainStorageSize", domainMap.get("weblogicDomainStorageSize"));
    }
    pvMap.put("namespace", domainNS);
    pvMap.put("weblogicDomainStorageNFSServer", TestUtils.getHostName());
    pvMap.put("userProjectsDir", userProjectsDir);
    pvMap.put("pvRoot", pvRoot);

    if (BaseTest.OPENSHIFT) {
      pvMap.put("weblogicDomainStorageType", "NFS");
    }

    // set pv path
    domainMap.put(
        "weblogicDomainStoragePath",
        pvRoot + "/acceptance_test_pv/persistentVolume-" + domainUid);

    pvMap.put(
        "weblogicDomainStoragePath",
        pvRoot + "/acceptance_test_pv/persistentVolume-" + domainUid);

    pvMap.values().removeIf(Objects::isNull);

    // k8s job mounts PVROOT /scratch/<usr>/wl_k8s_test_results to /scratch, create PV/PVC
    new PersistentVolume(pvRoot + "/acceptance_test_pv/persistentVolume-" + domainUid, pvMap);

    String cmd =
        BaseTest.getProjectRoot()
            + "/src/integration-tests/bash/krun.sh -m "
            // + pvRoot
            + "/scratch:/scratch -n " + domainNS + " -c \"ls -ltr /scratch "
            + pvRoot
            + " "
            + pvRoot
            + "/acceptance_test_pv"
            + "\"";
    LoggerHelper.getLocal().log(Level.INFO, "Check PVROOT by running " + cmd);
    ExecResult result = ExecCommand.exec(cmd);
    LoggerHelper.getLocal().log(
        Level.INFO, "ls -ltr output " + result.stdout() + " err " + result.stderr());
  }

  /**
   * Verify domain server pods get restarted after a property change.
   *
   * @param oldPropertyString - the old property value
   * @param newPropertyString - the new property value
   * @throws Exception - IOException or errors occurred if the tested server is not restarted
   */
  public void verifyDomainServerPodRestart(String oldPropertyString, String newPropertyString)
      throws Exception {
    LoggerHelper.getLocal().log(Level.INFO, "Inside testDomainServerPodRestart");
    String content =
        new String(
            Files.readAllBytes(
                Paths.get(
                    userProjectsDir
                        + "/weblogic-domains/"
                        + domainUid
                        + "/domain.yaml")));
    boolean result = content.indexOf(newPropertyString) >= 0;
    LoggerHelper.getLocal().log(Level.INFO,
        "The search result for " + newPropertyString + " is: " + result);
    if (!result) {
      TestUtils.createNewYamlFile(
          userProjectsDir + "/weblogic-domains/" + domainUid + "/domain.yaml",
          userProjectsDir + "/weblogic-domains/" + domainUid + "/domain_new.yaml",
          oldPropertyString,
          newPropertyString);
      LoggerHelper.getLocal().log(Level.INFO,
          "Done - generate new domain.yaml for "
              + domainUid
              + " oldProperty: "
              + oldPropertyString
              + " newProperty: "
              + newPropertyString);

      // kubectl apply the new generated domain yaml file with changed property
      StringBuffer command = new StringBuffer();
      command
          .append("kubectl apply  -f ")
          .append(
              userProjectsDir
                  + "/weblogic-domains/"
                  + domainUid
                  + "/domain_new.yaml");
      LoggerHelper.getLocal().log(Level.INFO, "kubectl execut with command: " + command.toString());
      TestUtils.exec(command.toString());

      // verify the servers in the domain are being restarted in a sequence
      verifyAdminServerRestarted();
      verifyManagedServersRestarted();

      // make domain.yaml include the new changed property
      TestUtils.copyFile(
          userProjectsDir + "/weblogic-domains/" + domainUid + "/domain_new.yaml",
          userProjectsDir + "/weblogic-domains/" + domainUid + "/domain.yaml");
    }
    LoggerHelper.getLocal().log(Level.INFO, "Done - testDomainServerPodRestart");
  }
   
  /**
   * Verify domain server pods get restarted after the property change by kubectl apply -f new
   * domain yaml file with added/changed property.
   *
   * @param fileNameWithChangedProperty - the fragment of domain yaml file with new added property
   *                                    change
   * @throws Exception - IOException or errors occurred if the tested server is not restarted
   */
  public void verifyDomainServerPodRestart(String fileNameWithChangedProperty) throws Exception {
    LoggerHelper.getLocal().log(Level.INFO,
        "Inside testDomainServerPodRestart domainYamlWithChangedProperty");

    final String newDomainYamlFile =
        userProjectsDir + "/weblogic-domains/" + domainUid + "/domain_new.yaml";
    final String domainYamlFile =
        userProjectsDir + "/weblogic-domains/" + domainUid + "/domain.yaml";
    final String changedDomainYamlFile =
        userProjectsDir + "/weblogic-domains/" + domainUid + "/domain_change.yaml";
    final String fileWithChangedProperty =
        BaseTest.getProjectRoot()
            + "/integration-tests/src/test/resources/"
            + fileNameWithChangedProperty;

    // copy the original domain.yaml to domain_change.yaml
    TestUtils.copyFile(domainYamlFile, changedDomainYamlFile);

    // append the file with changed property to the end of domain_change.yaml
    Files.write(
        Paths.get(changedDomainYamlFile),
        Files.readAllBytes(Paths.get(fileWithChangedProperty)),
        StandardOpenOption.APPEND);
    
    String oldPvc = "domainpodsrestart-weblogic-sample-pvc";
    String newPvc = domainUid + "-" + pvMap.get("baseName") + "-pvc";
    LoggerHelper.getLocal().log(Level.INFO, "newPvc in verifyDomainServerPodRestart: " + newPvc);
    modifyPropertyInYaml(oldPvc, newPvc, changedDomainYamlFile, newDomainYamlFile);
    // kubectl apply the new constructed domain_new.yaml
    StringBuffer command = new StringBuffer();
    command.append("kubectl apply  -f ").append(newDomainYamlFile);
    LoggerHelper.getLocal().log(Level.INFO, "kubectl execut with command: " + command.toString());
    TestUtils.exec(command.toString());

    // verify the servers in the domain are being restarted in a sequence
    verifyAdminServerRestarted();
    verifyManagedServersRestarted();

    // make domain.yaml include the new changed property
    TestUtils.copyFile(newDomainYamlFile, domainYamlFile);

    LoggerHelper.getLocal().log(
        Level.INFO, "Done - testDomainServerPodRestart with domainYamlWithChangedProperty");
  }
   
  /**
   * Modify the property in the domain yaml file.
   *
   * @param oldString - the old property value
   * @param newString - the new property value
   * @param oldFileName - the file name that has the oldString 
   * @param newFileName - the file name that has the newString changed from the old one
   * @throws Exception - IOException or errors occurred during the call
   */
  public void modifyPropertyInYaml(String oldString, String newString, String oldFileName, String newFileName)
      throws Exception {
    LoggerHelper.getLocal().log(Level.INFO, "modifyDomainPvcInYaml");
    String content =
        new String(
        Files.readAllBytes(
            Paths.get(oldFileName)));
    boolean result = content.indexOf(oldString) >= 0;
    LoggerHelper.getLocal().log(Level.INFO,
        "The search result for " + oldString + " is: " + result);
    if (result) {
      TestUtils.createNewYamlFile(
          oldFileName,
          newFileName,
          oldString,
          newString);
      LoggerHelper.getLocal().log(Level.INFO,
          "Done - generate new domain.yaml for "
              + domainUid
              + " oldPVC: "
              + oldString
              + " newPVC: "
              + newString);

    }
    LoggerHelper.getLocal().log(Level.INFO, "Done - modifyPropertyInYaml");
  }
  
  /**
   * Get runtime server yaml file and verify the changed property is in that file.
   *
   * @param changedProperty - the changed/added property
   * @param serverName      - server name that is being tested
   * @throws Exception - test FAILURE Exception if the changed property is not found in the server
   *                   yaml file
   */
  public void findServerPropertyChange(String changedProperty, String serverName) throws Exception {
    LoggerHelper.getLocal().log(Level.INFO, "Inside findServerPropertyChange");
    // get runtime server pod yaml file
    String outDir = userProjectsDir + "/weblogic-domains/" + domainUid + "/";
    StringBuffer command = new StringBuffer();
    command
        .append("kubectl get po/")
        .append(
            domainUid
                + "-"
                + serverName
                + " -o yaml -n "
                + domainNS
                + "|"
                + "grep "
                + "\""
                + changedProperty
                + "\"");
    LoggerHelper.getLocal().log(Level.INFO, "kubectl execut with command: " + command.toString());
    TestUtils.exec(command.toString());

    String result = ((TestUtils.exec(command.toString())).stdout());
    LoggerHelper.getLocal().log(Level.INFO,
        "in the method findServerPropertyChange, " + command.toString() + " return " + result);
    if (!result.contains(changedProperty)) {
      throw new Exception(
          "FAILURE: didn't find the property: " + changedProperty + " for the server" + serverName);
    }

    LoggerHelper.getLocal().log(Level.INFO, "Done - findServerPropertyChange");
  }

  /**
   * verify that admin server pod gets restarted.
   *
   * @throws Exception exception
   */
  public void verifyAdminServerRestarted() throws Exception {
    LoggerHelper.getLocal().log(Level.INFO,
        "Checking if admin pod(" + domainUid + "-" + adminServerName + ") is Terminating");
    TestUtils.checkPodTerminating(domainUid + "-" + adminServerName, domainNS);

    LoggerHelper.getLocal().log(
        Level.INFO, "Checking if admin pod(" + domainUid + "-" + adminServerName + ") is Ready");
    TestUtils.checkPodCreated(domainUid + "-" + adminServerName, domainNS);
    TestUtils.checkPodReady(domainUid + "-" + adminServerName, domainNS);
  }

  /**
   * Verify that managed server pods get restarted.
   *
   * @throws Exception if failed to verify managed server to restart
   */
  public void verifyManagedServersRestarted() throws Exception {
    if (!serverStartPolicy.equals("ADMIN_ONLY")) {

      // Note: Managed Servers can be stopped in any order.  Build the set of server names
      // then loop until all servers have been recycled.  When we find one that is terminating,
      // wait until it is running then remove it from the set.
      Set<String> podNameSet = new HashSet<>();
      for (int i = 1; i <= initialManagedServerReplicas; i++) {
        podNameSet.add(managedServerNameBase + i);
      }

      /* Loop until all the servers have recycled.  Wait 5 minutes max for a managed server
      to be terminating.*/
      final int maxTerminateLoop = 300;
      int terminateLoopCount = 0;
      while (podNameSet.size() > 0) {
        Iterator<String> iter = podNameSet.iterator();
        while (iter.hasNext()) {
          String podName = iter.next();
          if (TestUtils.checkPodTerminatingNoWait(domainUid + "-" + podName, domainNS)) {
            terminateLoopCount = 0;

            // Server is terminating, wait until server running then remove it from the list
            LoggerHelper.getLocal().log(Level.INFO, "Managed managed server pod " + podName
                + "  is terminating, waiting until it is re-created and running.");
            TestUtils.checkPodCreated(domainUid + "-" + podName, domainNS);

            LoggerHelper.getLocal().log(
                Level.INFO, "Waiting until managed server pod " + podName + "  is ready");
            TestUtils.checkPodReady(domainUid + "-" + podName, domainNS);

            LoggerHelper.getLocal().log(
                Level.INFO, "Managed server pod " + podName + " has been recycled");
            iter.remove();
          }
        }
        // We iterated through all the servers and if there are some remaining then
        // Sleep and loop through the remaining ones again.
        // Keep the sleep short so we don't miss the terminating status.
        if (podNameSet.size() > 0) {
          if (++terminateLoopCount > maxTerminateLoop) {
            throw new RuntimeException("Timeout waiting for any managed server to terminate");
          }
          LoggerHelper.getLocal().log(
              Level.INFO, "Waiting for any managed server pod to be terminating...");
          Thread.sleep(1000);
        }
      }
    }
  }

  /**
   * verify if all the servers in the domain are restarted.
   * @throws Exception on failure
   */
  public void verifyDomainRestarted() throws Exception {
    verifyAdminServerRestarted();
    verifyManagedServersRestarted();
  }

  /**
   * Create a Kubernetes secret and label the secret with domainUid. This secret is used for
   * weblogicCredentialsSecretName in the domain inputs.
   *
   * @throws Exception when the kubectl create secret command fails or label secret fails
   */
  protected void createSecret() throws Exception {
    Secret secret =
        new Secret(
            domainNS,
            domainMap.getOrDefault("secretName", domainUid + "-weblogic-credentials").toString(),
            BaseTest.getUsername(),
            BaseTest.getPassword());
    domainMap.put("weblogicCredentialsSecretName", secret.getSecretName());
    final String labelCmd =
        String.format(
            "kubectl label secret %s weblogic.domainUID=%s -n %s",
            secret.getSecretName(), domainUid, domainNS);
    TestUtils.exec(labelCmd);
  }
  
  /**
   * Create Docker Registry Secret for the domain namespace.
   *
   * @throws Exception when the kubectl create secret command fails
   */
  protected void createDockerRegistrySecret() throws Exception {
    String secret = System.getenv("IMAGE_PULL_SECRET_WEBLOGIC");
    if (secret == null) {
      secret = "docker-store";
    }
    
    String ocrserver = System.getenv("OCR_SERVER");
    if (ocrserver == null) {
      ocrserver = "container-registry.oracle.com";
    }

    TestUtils.createDockerRegistrySecret(
        secret,
        ocrserver,
        System.getenv("OCR_USERNAME"),
        System.getenv("OCR_PASSWORD"),
        System.getenv("OCR_USERNAME") + "@oracle.com",
        domainNS);
  }

  /**
   * Creates a directory using domainUid under userProjects weblogic-domains location. Creates
   * weblogic-domain-values.yaml files using the domain map inputs at this new location.
   *
   * @throws Exception if the dir/file can not be created
   */
  protected void generateInputYaml() throws Exception {
    Path parentDir =
        Files.createDirectories(Paths.get(userProjectsDir + "/weblogic-domains/" + domainUid));
    generatedInputYamlFile = parentDir + "/weblogic-domain-values.yaml";
    TestUtils.createInputFile(domainMap, generatedInputYamlFile);
  }

  /**
   * Copy create-domain.py if domain Map contains createDomainPyScript, git clone docker-images for
   * domain in image and call create-domain.sh script based on the domain type. Append
   * configOverrides to domain.yaml.
   *
   * @param outputDir directory for the generated Kubernetes YAML files for the domain when
   *                  create-domain.sh is called
   * @throws Exception if git clone fails or if createDomainPyScript can not be copied or if the
   *                   cluster topology file can not be copied or if create-domain.sh fails
   */
  protected void callCreateDomainScript(String outputDir) throws Exception {

    // call different create domain script based on the domain type
    final String createDomainScriptCmd = prepareCmdToCallCreateDomainScript(outputDir);

    // clone docker sample from github and copy create domain py script for domain in image case
    if (domainMap.containsKey("domainHomeImageBase")) {
      gitCloneDockerImagesSample();
    }

    copyDomainTemplate(domainMap);

    // copy create domain py script if domain map contains createDomainPyScript
    copyCreateDomainPy();

    // change CLUSTER_TYPE to CONFIGURED in create-domain-job-template.yaml for configured cluster
    // in domain on pv
    // as samples only support DYNAMIC cluster or copy config cluster topology for domain in image
    changeClusterTypeInCreateDomainJobTemplate();

    // Get the map of any additional environment vars, or null
    Map<String, String> additionalEnvMap = (Map<String, String>) domainMap.get("additionalEnvMap");

    LoggerHelper.getLocal().log(Level.INFO, "Running " + createDomainScriptCmd);
    ExecResult result = ExecCommand.exec(createDomainScriptCmd, true, additionalEnvMap);
    if (result.exitValue() != 0) {
      throw new RuntimeException(
          "FAILURE: command "
              + createDomainScriptCmd
              + " failed, returned "
              + result.stdout()
              + "\n"
              + result.stderr());
    }
    String outputStr = result.stdout().trim();
    LoggerHelper.getLocal().log(Level.INFO, "Command returned " + outputStr);
  
    // for remote k8s cluster and domain in image case, push the domain image to OCIR
    if (domainMap.containsKey("domainHomeImageBase") && BaseTest.SHARED_CLUSTER) {
      String image = (String)domainMap.get("image");
      TestUtils.loginAndPushImageToOcir(image);

      // create ocir registry secret in the same ns as domain which is used while pulling the domain
      // image
      
      TestUtils.createDockerRegistrySecret(
          "ocir-domain",
          System.getenv("REPO_REGISTRY"),
          System.getenv("REPO_USERNAME"),
          System.getenv("REPO_PASSWORD"),
          System.getenv("REPO_EMAIL"),
          domainNS);
    }
<<<<<<< HEAD

    //create configmap for MII
    createMiiConfigMap("miiConfigMap", "miiConfigMapFileOrDir");

    // write configOverride and configOverrideSecrets to domain.yaml and/or create domain
=======
    // write configOverride, shutdownOptionsOverrides and configOverrideSecrets to domain.yaml and/or create domain
>>>>>>> fc3f9f18
    if (domainMap.containsKey("configOverrides") || domainMap.containsKey("domainHomeImageBase")
        || domainMap.containsKey("shutdownOptionsOverrides")
        || !createDomainResource) {
      appendToDomainYamlAndCreate();
    }
  }

  protected void createLoadBalancer() throws Exception {
    Map<String, Object> lbMap = new HashMap<String, Object>();
    lbMap.put("domainUID", domainUid);
    lbMap.put("namespace", domainNS);
    lbMap.put("host", domainUid + ".org");
    lbMap.put("serviceName", domainUid + "-cluster-" + domainMap.get("clusterName"));
    if (voyager) {
      lbMap.put("loadBalancer", "VOYAGER");
      lbMap.put(
          "loadBalancerWebPort",
          domainMap.getOrDefault("voyagerWebPort", new Integer(loadBalancerWebPort)));
    } else {
      lbMap.put("loadBalancer", domainMap.getOrDefault("loadBalancer", loadBalancer));
      lbMap.put(
          "loadBalancerWebPort",
          domainMap.getOrDefault("loadBalancerWebPort", new Integer(loadBalancerWebPort)));
    }
    if (!ingressPerDomain) {
      lbMap.put("ingressPerDomain", new Boolean("false"));
      LoggerHelper.getLocal().log(Level.INFO, "For this domain, INGRESSPERDOMAIN is set to false");
    } else {
      lbMap.put(
          "ingressPerDomain",
          domainMap.getOrDefault("ingressPerDomain", new Boolean(ingressPerDomain)));
    }
    lbMap.put("clusterName", domainMap.get("clusterName"));
    lbMap.put("userProjectsDir", userProjectsDir);

    loadBalancer = (String) lbMap.get("loadBalancer");
    loadBalancerWebPort = ((Integer) lbMap.get("loadBalancerWebPort")).intValue();
    ingressPerDomain = ((Boolean) lbMap.get("ingressPerDomain")).booleanValue();
    LoggerHelper.getLocal().log(Level.INFO,
        "For this domain loadBalancer is: "
            + loadBalancer
            + " ingressPerDomain is: "
            + ingressPerDomain
            + " loadBalancerWebPort is: "
            + loadBalancerWebPort);

    if (loadBalancer.equals("TRAEFIK") && !ingressPerDomain) {
      lbMap.put("name", "traefik-hostrouting-" + domainUid);
    }

    if (loadBalancer.equals("TRAEFIK") && ingressPerDomain) {
      lbMap.put("name", "traefik-ingress-" + domainUid);
    }

    if (loadBalancer.equals("VOYAGER") && ingressPerDomain) {
      lbMap.put("name", "voyager-ingress-" + domainUid);
    }

    if (loadBalancer.equals("APACHE")) {
      /* lbMap.put("loadBalancerAppPrepath", "/weblogic");
      lbMap.put("loadBalancerExposeAdminPort", new Boolean(true)); */
    }
    lbMap.values().removeIf(Objects::isNull);
    new LoadBalancer(lbMap);
  }

  private void callWebAppAndWaitTillReady(String curlCmd) throws Exception {
    for (int i = 0; i < maxIterations; i++) {
      ExecResult result = TestUtils.exec(curlCmd, true);
      String responseCode = result.stdout().trim();
      if (result.exitValue() != 0 || !responseCode.equals("200")) {
        LoggerHelper.getLocal().log(Level.INFO,
            "callWebApp did not return 200 status code, got "
                + responseCode
                + ", iteration "
                + i
                + " of "
                + maxIterations);
        if (i == (maxIterations - 1)) {
          throw new RuntimeException(
              "FAILURE: callWebApp did not return 200 status code, got " + responseCode);
        }
        try {
          Thread.sleep(waitTime * 1000);
        } catch (InterruptedException ignore) {
          // no-op
        }
      } else if (responseCode.equals("200")) {
        LoggerHelper.getLocal().log(Level.INFO,
            "callWebApp returned 200 response code, iteration " + i);
        break;
      }
    }
  }

  private void callWebAppAndCheckForServerNameInResponse(
      String curlCmd, boolean verifyLoadBalancing) throws Exception {
    callWebAppAndCheckForServerNameInResponse(curlCmd, verifyLoadBalancing, 50);
  }

  private void callWebAppAndCheckForServerNameInResponse(
      String curlCmd, boolean verifyLoadBalancing, int maxIterations) throws Exception {
    // map with server names and boolean values
    HashMap<String, Boolean> managedServers = new HashMap<String, Boolean>();
    for (int i = 1; i <= TestUtils.getClusterReplicas(domainUid, clusterName, domainNS); i++) {
      managedServers.put(domainUid + "-" + managedServerNameBase + i, new Boolean(false));
    }
    LoggerHelper.getLocal().log(Level.INFO,
        "Calling webapp " + maxIterations + " times " + curlCmd);
    // number of times to call webapp

    for (int i = 0; i < maxIterations; i++) {
      ExecResult result = ExecCommand.exec(curlCmd.toString());
      LoggerHelper.getLocal().log(Level.INFO, "webapp invoked successfully for curlCmd:" + curlCmd);
      if (verifyLoadBalancing) {
        String response = result.stdout().trim();
        for (String key : managedServers.keySet()) {
          if (response.contains(key)) {
            managedServers.put(key, new Boolean(true));
            break;
          }
        }
      }
    }

    LoggerHelper.getLocal().log(Level.INFO, "ManagedServers " + managedServers);

    // error if any managedserver value is false
    if (verifyLoadBalancing) {
      for (Map.Entry<String, Boolean> entry : managedServers.entrySet()) {
        LoggerHelper.getLocal().log(Level.INFO,
            "Load balancer will try to reach server " + entry.getKey());
        if (!entry.getValue().booleanValue()) {
          // print service and pods info for debugging
          TestUtils.describeService(domainNS, domainUid + "-cluster-" + clusterName);
          TestUtils.getPods(domainNS);
          throw new RuntimeException(
              "FAILURE: Load balancer can not reach server " + entry.getKey());
        }
      }
    }
  }

  /**
   * Reads the create-domain-inputs.yaml from samples and overrides with attribute in input domain
   * map. Initializes the variables for the attributes in the map to be used later.
   *
   * @param inputDomainMap domain, LB, PV and custom input attributes for the domain
   * @throws Exception if removing the results dir fails or if create-domain-inputs.yaml cannot be
   *                   accessed to read or if creating config map or secret fails for configoverrides
   */
  protected void initialize(Map<String, Object> inputDomainMap) throws Exception {
    imageTag = BaseTest.getWeblogicImageTag();
    imageName = BaseTest.getWeblogicImageName();
    domainMap = inputDomainMap;
    userProjectsDir = (String) domainMap.get("userProjectsDir");
    resultsDir = (String) domainMap.get("resultDir");
    pvRoot = (String) domainMap.get("pvRoot");
    projectRoot = BaseTest.getProjectRoot();
    if (domainMap.containsKey("domainHomeSourceType")) {
      domainHomeSourceType = (String) domainMap.get("domainHomeSourceType");
    }
    // copy samples to RESULT_DIR
    if (Files.exists(Paths.get(resultsDir + "/samples"))) {
      TestUtils.exec("rm -rf " + resultsDir + "/samples");
    }
    TestUtils.exec("cp -rf "
            + (domainMap.containsKey("projectRoot")
            ? domainMap.get("projectRoot") : BaseTest.getProjectRoot())
            + "/kubernetes/samples "
            + resultsDir,
        true);

    if (domainHomeSourceType.equals("FromModel")) {
      TestUtils.exec("cp -rf "
              + (domainMap.containsKey("projectRoot")
              ? domainMap.get("projectRoot") : BaseTest.getProjectRoot())
              + "/integration-tests/src/test/resources/model-in-image "
              + resultsDir + "/samples",
          true);
      //append mii section to domain-template.yaml
      Path domainTemplateFile = Paths.get(
          resultsDir + "/samples/scripts/common/domain-template.yaml");
      Path miiConfigPartFile = Paths.get(
          resultsDir + "/samples/model-in-image/miisection-toaddin-domain-template.yaml");
      Files.write(domainTemplateFile, Files.readAllBytes(miiConfigPartFile),
          StandardOpenOption.APPEND);

    }

    this.voyager =
        (System.getenv("LB_TYPE") != null && System.getenv("LB_TYPE").equalsIgnoreCase("VOYAGER"))
            || (inputDomainMap.containsKey("loadBalancer")
            && ((String) inputDomainMap.get("loadBalancer")).equalsIgnoreCase("VOYAGER"));

    if (System.getenv("INGRESSPERDOMAIN") != null) {
      ingressPerDomain = new Boolean(System.getenv("INGRESSPERDOMAIN")).booleanValue();
    }

    domainMap.put("domainName", domainMap.get("domainUID"));

    // read sample domain inputs
    String sampleDomainInputsFile =
        "/samples/scripts/create-weblogic-domain/domain-home-on-pv/create-domain-inputs.yaml";
    if (domainHomeSourceType.equals("FromModel")) {
      sampleDomainInputsFile =
          "/samples/model-in-image/create-domain-inputs.yaml";

    } else if (domainMap.containsKey("domainHomeImageBase")) {
      sampleDomainInputsFile =
          "/samples/scripts/create-weblogic-domain/domain-home-in-image/create-domain-inputs.yaml";
    } else if (domainMap.containsKey("rcuDatabaseURL")) {
      sampleDomainInputsFile =
          "/samples/scripts/create-fmw-infrastructure-domain/"
              + "domain-home-on-pv/create-domain-inputs.yaml";
    }
    LoggerHelper.getLocal().log(
        Level.INFO, "For this domain sampleDomainInputsFile is: " + sampleDomainInputsFile);
    Yaml dyaml = new Yaml();
    InputStream sampleDomainInputStream =
        new FileInputStream(new File(resultsDir + sampleDomainInputsFile));
    LoggerHelper.getLocal().log(Level.INFO,
        "loading domain inputs template file " + resultsDir + sampleDomainInputsFile);
    Map<String, Object> sampleDomainMap = dyaml.load(sampleDomainInputStream);
    sampleDomainInputStream.close();

    // add attributes with default values from sample domain inputs to domain map
    sampleDomainMap.forEach(domainMap::putIfAbsent);

    domainUid = (String) domainMap.get("domainUID");
    // Customize the create domain job inputs
    domainNS = (String) domainMap.get("namespace");
    adminServerName = (String) domainMap.get("adminServerName");
    managedServerNameBase = (String) domainMap.get("managedServerNameBase");
    initialManagedServerReplicas =
        ((Integer) domainMap.get("initialManagedServerReplicas")).intValue();
    configuredManagedServerCount =
        ((Integer) domainMap.get("configuredManagedServerCount")).intValue();
    exposeAdminT3Channel = ((Boolean) domainMap.get("exposeAdminT3Channel")).booleanValue();
    exposeAdminNodePort = ((Boolean) domainMap.get("exposeAdminNodePort")).booleanValue();
    t3ChannelPort = ((Integer) domainMap.get("t3ChannelPort")).intValue();
    clusterName = (String) domainMap.get("clusterName");
    clusterType = (String) domainMap.getOrDefault("clusterType", "DYNAMIC");
    serverStartPolicy = ((String) domainMap.get("serverStartPolicy")).trim();
    if (domainMap.containsKey("pvSharing")) {
      pvSharing = ((Boolean) domainMap.get("pvSharing")).booleanValue();
    }
    LoggerHelper.getLocal().log(Level.INFO, "pvSharing for this domain is: " + pvSharing);


    if (exposeAdminT3Channel) {
      domainMap.put("t3PublicAddress", TestUtils.getHostName());
    }

    if (System.getenv("IMAGE_NAME_WEBLOGIC") != null) {
      imageName = System.getenv("IMAGE_NAME_WEBLOGIC");
      LoggerHelper.getLocal().log(Level.INFO, "IMAGE_NAME_WEBLOGIC " + imageName);
    }

    if (System.getenv("IMAGE_TAG_WEBLOGIC") != null) {
      imageTag = System.getenv("IMAGE_TAG_WEBLOGIC");
      LoggerHelper.getLocal().log(Level.INFO, "IMAGE_TAG_WEBLOGIC " + imageTag);
    }
    domainMap.put("logHome", "/shared/logs/" + domainUid);

    if (domainMap.containsKey("weblogicImageTagWIT")) {
      domainMap.put("image", domainMap.get("weblogicImageTagWIT"));
    } else if (!domainMap.containsKey("domainHomeImageBase")) {
      domainMap.put("domainHome", "/shared/domains/" + domainUid);
      domainMap.put("image", imageName + ":" + imageTag);
      if (System.getenv("IMAGE_PULL_SECRET_WEBLOGIC") != null) {
        domainMap.put("imagePullSecretName", System.getenv("IMAGE_PULL_SECRET_WEBLOGIC"));
      } else {
        domainMap.put("imagePullSecretName", "docker-store");
      }
    } else {
      // use default image attibute value for JENKINS and standalone runs and for SHARED_CLUSTER use
      // below
      if (BaseTest.SHARED_CLUSTER) {
        domainMap.put(
            "image",
            System.getenv("REPO_REGISTRY") + "/weblogick8s/" + (String)domainMap.get("image"));
        domainMap.put("imagePullSecretName", "ocir-domain");
        domainMap.put("imagePullPolicy", "Always");
      }
    }

    if (domainMap.containsKey("domainHomeImageBuildPath")) {
      domainHomeImageBuildPath =
          resultsDir
              + "/"
              + ((String) domainMap.get("domainHomeImageBuildPath")).trim();
      domainMap.put(
          "domainHomeImageBuildPath",
          resultsDir
              + "/"
              + ((String) domainMap.get("domainHomeImageBuildPath")).trim());

      domainMap.put("domainHomeImageBase",
          BaseTest.getWeblogicImageName() + ":" + BaseTest.getWeblogicImageTag());
    }
    // remove null values if any attributes
    domainMap.values().removeIf(Objects::isNull);

    checkModelInImageAttributes();

    // create config map and secret for custom sit config
    createConfigMapAndSecretForSitConfig();
    
    if (!domainMap.containsKey("domainHomeImageBase")) {
      createDockerRegistrySecret();
    }
  }

  private void checkModelInImageAttributes() {
    //model in image attributes
    if (domainHomeSourceType.equals("FromModel")) {
      if (!domainMap.containsKey("wdtModelFile")) {
        throw new RuntimeException("wdtModelFile is required for Model-In-Image");
      } else {
        domainMap.put("wdtModelFile",
            resultsDir + "/samples/model-in-image/" + domainMap.get("wdtModelFile"));
      }

      if (domainMap.containsKey("wdtModelPropertiesFile")) {
        domainMap.put("wdtModelPropertiesFile",
            resultsDir + "/samples/model-in-image/" + domainMap.get("wdtModelPropertiesFile"));
      }
    }
  }

  private void copyDomainTemplate(Map<String, Object> inputDomainMap) throws IOException {
    if (inputDomainMap.containsKey("customDomainTemplate")) {
      Files.copy(
          Paths.get((String) inputDomainMap.get("customDomainTemplate")),
          Paths.get(resultsDir + "/samples/scripts/common/domain-template.yaml"),
          StandardCopyOption.REPLACE_EXISTING);
    }
    LoggerHelper.getLocal().log(Level.FINEST, "Domain Template");
    byte[] readAllBytes =
        Files.readAllBytes(
            Paths.get(resultsDir + "/samples/scripts/common/domain-template.yaml"));
    LoggerHelper.getLocal().log(Level.FINEST, new String(readAllBytes, StandardCharsets.UTF_8));
  }

  private String getNodeHost() throws Exception {
    String cmd =
        "kubectl describe pod "
            + domainUid
            + "-"
            + adminServerName
            + " -n "
            + domainNS
            + " | grep Node:";

    ExecResult result = TestUtils.exec(cmd);
    String nodePortHost = result.stdout();
    // LoggerHelper.getLocal().log(Level.INFO, "nodePortHost "+nodePortHost);
    if (nodePortHost.contains(":") && nodePortHost.contains("/")) {
      return nodePortHost
          .substring(nodePortHost.indexOf(":") + 1, nodePortHost.indexOf("/"))
          .trim();
    } else {
      throw new RuntimeException("FAILURE: Invalid nodePortHost from admin pod " + nodePortHost);
    }
  }

  private String getNodePort() throws Exception {
    StringBuffer cmd = new StringBuffer();
    cmd.append("kubectl describe domain ")
        .append(domainUid)
        .append(" -n ")
        .append(domainNS)
        .append(" | grep \"Node Port:\"");
    ExecResult result = TestUtils.exec(cmd.toString());
    String output = result.stdout();
    if (output.contains("Node Port")) {
      return output.substring(output.indexOf(":") + 1).trim();
    } else {
      throw new RuntimeException(
          "FAILURE: Either domain "
              + domainUid
              + " does not exist or no NodePort is not configured "
              + "for the admin server in domain.");
    }
  }

  /**
   * Remove docker-images sample directory if exists and clone latest from github for domain home in
   * image.
   *
   * @throws Exception if could not run the command successfully to clone of docker-images sample
   *                   from github
   */
  private synchronized void gitCloneDockerImagesSample() throws Exception {
    if (!domainHomeImageBuildPath.isEmpty()) {
      StringBuffer removeAndClone = new StringBuffer();
      LoggerHelper.getLocal().log(Level.INFO,
          "Checking if directory "
              + domainHomeImageBuildPath
              + " exists "
              + new File(domainHomeImageBuildPath).exists());
      if (new File(domainHomeImageBuildPath).exists()) {
        removeAndClone
            .append("rm -rf ")
            .append(resultsDir)
            .append("/docker-images && ");
      }
      String dockerImagesUrl = System.getenv("DOCKER_IMAGES_URL") != null
                ? System.getenv("DOCKER_IMAGES_URL")
                : "https://github.com/oracle/docker-images.git";
      // git clone docker-images project
      removeAndClone
          .append(" git clone ")
          .append(dockerImagesUrl)
          .append(" ")
          .append(resultsDir)
          .append("/docker-images");
      LoggerHelper.getLocal().log(Level.INFO, "Executing cmd " + removeAndClone);
      TestUtils.exec(removeAndClone.toString());
    }
  }

  /**
   * Append configOverrides, shutdownOptionsOverrides and configOverrideSecrets section to the generated domain.yaml and
   * create the domain crd by calling kubectl create on the generated domain.yaml.
   *
   * @throws Exception if any error occurs writing to the file or if could not run kubectl create
   *                   command
   */
  private void appendToDomainYamlAndCreate() throws Exception {

    String domainYaml =
        userProjectsDir + "/weblogic-domains/" + domainUid + "/domain.yaml";

    if (domainMap.containsKey("configOverrides")) {
      String contentToAppend =
          "  configOverrides: "
              + domainUid
              + "-"
              + domainMap.get("configOverrides")
              + "\n"
              + "  configOverrideSecrets: [ \""
              + domainUid
              + "-test-secrets\" ]"
              + "\n";

      Files.write(Paths.get(domainYaml), contentToAppend.getBytes(), StandardOpenOption.APPEND);
    }

    if (domainMap.containsKey("shutdownOptionsOverrides")) {
      Map<String, Object> shutdownProps = (Map<String, Object>)domainMap.get("shutdownOptionsOverrides");
      DomainCrd crd = new DomainCrd(domainYaml);
      if (shutdownProps.containsKey("cluster")) {
        List<Map<String, Object>> shutdownPropsClusters = (List<Map<String, Object>>)shutdownProps.get("cluster");
        for (Map<String, Object> shutdownPropsCluster : shutdownPropsClusters) {
          for (Map.Entry<String, Object> entry : shutdownPropsCluster.entrySet()) {
            crd.addShutdownOptionsToCluster(entry.getKey(),(Map<String, Object>)entry.getValue());

          }
        }
        LoggerHelper.getLocal().log(Level.INFO, "domain.yaml is modified with cluster level shutdownoptions");
      }
      if (shutdownProps.containsKey("server")) {
        List<Map<String, Object>> shutdownPropsServers = (List<Map<String, Object>>)shutdownProps.get("server");
        for (Map<String, Object> shutdownPropsServer : shutdownPropsServers) {
          for (Map.Entry<String, Object> entry : shutdownPropsServer.entrySet()) {
            crd.addShutDownOptionToMS(entry.getKey(),(Map<String, Object>)entry.getValue());
          }
        }
        LoggerHelper.getLocal().log(Level.INFO, "domain.yaml is modified with server level shutdownoptions");
      }
      if (shutdownProps.containsKey("domain")) {
        Map<String, Object> shutdownPropsDomain = (Map<String, Object>)shutdownProps.get("domain");
        crd.addShutdownOptionToDomain(shutdownPropsDomain);
        LoggerHelper.getLocal().log(Level.INFO, "domain.yaml is modified with domain level shutdownoptions");
      }
      if (shutdownProps.containsKey("env")) {
        Map<String, String> shutdownPropsEnv = (Map<String, String>)shutdownProps.get("env");
        crd.addEnvOption(shutdownPropsEnv);
        LoggerHelper.getLocal().log(Level.INFO, "domain.yaml is modified with env level shutdownoptions");
      }

      Charset charset = StandardCharsets.UTF_8;
      Path path = Paths.get(domainYaml);
      String modYaml = crd.getYamlTree();
      Files.write(path, modYaml.getBytes(charset));
      LoggerHelper.getLocal().log(Level.INFO, "Shutdown options are added to domain.yaml ");

    }

    String command = "kubectl create -f " + domainYaml;
    ExecResult result = TestUtils.exec(command);
    LoggerHelper.getLocal().log(Level.INFO, "Command returned " + result.stdout().trim());
  }

  /**
   * Hostname for curl.
   * @return hostname
   * @throws Exception on failure
   */
  public String getHostNameForCurl() throws Exception {
    if (System.getenv("K8S_NODEPORT_HOST") != null) {
      return System.getenv("K8S_NODEPORT_HOST");
    } else if (BaseTest.OPENSHIFT) {
      ExecResult result = ExecCommand.exec("hostname -i");
      return result.stdout().trim();
    } else {
      // ExecResult result = ExecCommand.exec("hostname | awk -F. '{print $1}'");
      ExecResult result1 =
          ExecCommand.exec("kubectl get nodes -o=jsonpath='{range .items[0]}{.metadata.name}'");
      if (result1.exitValue() != 0) {
        throw new RuntimeException("FAILURE: Could not get K8s Node name");
      }
      ExecResult result2 =
          ExecCommand.exec(
              "nslookup " + result1.stdout() + " | grep \"^Name\" | awk '{ print $2 }'");
      if (result2.stdout().trim().equals("")) {
        return result1.stdout().trim();
      } else {
        return result2.stdout().trim();
      }
    }
  }

  /**
   * Option to provide custom create-domain.py script. Copies create-domain.py to the correct
   * location if domain map contains createDomainPyScript attribute.
   *
   * @throws IOException if error occurs when readin or writing the file
   */
  private void copyCreateDomainPy() throws IOException {

    if (domainMap.containsKey("createDomainPyScript")) {
      if (domainMap.containsKey("domainHomeImageBase")) {
        // copy create domain py script to cloned location for domain in image case
        if (domainMap.containsKey("createDomainPyScript")) {
          Files.copy(
              new File(BaseTest.getProjectRoot() + "/" + domainMap.get("createDomainPyScript"))
                  .toPath(),
              new File(domainHomeImageBuildPath + "/container-scripts/create-wls-domain.py")
                  .toPath(),
              StandardCopyOption.REPLACE_EXISTING);
        }
      } else if (domainMap.containsKey("rcuDatabaseURL")) {
        Files.copy(
            new File(BaseTest.getProjectRoot() + "/" + domainMap.get("createDomainPyScript"))
                .toPath(),
            new File(
                resultsDir
                    + "/samples/scripts/create-fmw-infrastructure-domain/domain-home-on-pv/"
                    + "common/createFMWDomain.py")
                .toPath(),
            StandardCopyOption.REPLACE_EXISTING);
      } else {
        // domain on pv case
        Files.copy(
            new File(BaseTest.getProjectRoot() + "/" + domainMap.get("createDomainPyScript"))
                .toPath(),
            new File(
                resultsDir
                    + "/samples/scripts/create-weblogic-domain/domain-home-on-pv/wlst/create-domain.py")
                .toPath(),
            StandardCopyOption.REPLACE_EXISTING);
      }
    }
  }

  /**
   * Prepare the command to call create-domain.sh based on the domain type.
   *
   * @param outputDir directory for the generated Kubernetes YAML files for the domain when
   *                  create-domain.sh is called
   * @return the command
   */
  private String prepareCmdToCallCreateDomainScript(String outputDir) {

    StringBuffer createDomainScriptCmd = new StringBuffer("export WDT_VERSION=");
    createDomainScriptCmd.append(BaseTest.WDT_VERSION).append(" && ")
        .append(resultsDir);
    // call different create-domain.sh based on the domain type
    if (domainHomeSourceType.equals("FromModel")) {
      createDomainScriptCmd
          .append(
              "/samples/model-in-image/create-domain.sh -u ")
          .append(BaseTest.getUsername())
          .append(" -p ")
          .append(BaseTest.getPassword())
          .append(" -i ");
    } else if (domainMap.containsKey("domainHomeImageBase")) {
      createDomainScriptCmd
          .append(
              "/samples/scripts/create-weblogic-domain/domain-home-in-image/create-domain.sh -u ")
          .append(BaseTest.getUsername())
          .append(" -p ")
          .append(BaseTest.getPassword())
          .append(" -k -i ");
    } else if (domainMap.containsKey("rcuDatabaseURL")) {
      createDomainScriptCmd.append(
          "/samples/scripts/create-fmw-infrastructure-domain/"
              + "domain-home-on-pv/create-domain.sh -v -i ");
    } else {
      createDomainScriptCmd.append(
          "/samples/scripts/create-weblogic-domain/domain-home-on-pv/create-domain.sh -v -i ");
    }
    createDomainScriptCmd.append(generatedInputYamlFile);

    // skip executing yaml if configOverrides or domain in image
    if (!domainMap.containsKey("configOverrides")
        && !domainMap.containsKey("domainHomeImageBase")
        && !domainMap.containsKey("shutdownOptionsOverrides")
        && createDomainResource) {
      createDomainScriptCmd.append(" -e ");
    }

    createDomainScriptCmd.append(" -o ").append(outputDir);
    return createDomainScriptCmd.toString();
  }

  /**
   * Option to provide cluster type. Change cluster type in domain template to CONFIGURED or use
   * configured cluster topology if clusterType is CONFIGURED.
   *
   * @throws Exception when errors occured during reading/writing the file or executing the command
   *                   to change the value in create-domain-job-template.yaml
   */
  private void changeClusterTypeInCreateDomainJobTemplate() throws Exception {

    // change CLUSTER_TYPE to CONFIGURED in create-domain-job-template.yaml for configured cluster
    // as samples only support DYNAMIC cluster

    // domain in image
    if (domainMap.containsKey("customWdtTemplate")) {
      TestUtils.copyFile(
          (String) domainMap.get("customWdtTemplate"),
          resultsDir
              + "/docker-images/OracleWebLogic/samples/"
              + "12213-domain-home-in-image-wdt/simple-topology.yaml");
      ExecResult exec =
          TestUtils.exec(
              "cat " + resultsDir
                  + "/docker-images/OracleWebLogic/samples/"
                  + "12213-domain-home-in-image-wdt/simple-topology.yaml");
      LoggerHelper.getLocal().log(Level.FINEST, exec.stdout());
    } else if (clusterType.equalsIgnoreCase("CONFIGURED")) {
      // domain on pv
      StringBuffer createDomainJobTemplateFile = new StringBuffer(resultsDir);
      createDomainJobTemplateFile.append(
          "/samples/scripts/create-weblogic-domain/domain-home-on-pv/"
              + "create-domain-job-template.yaml");
      TestUtils.exec("sed -i -e 's?DYNAMIC?CONFIGURED?g' " + createDomainJobTemplateFile);
    }
  }

  public int getLoadBalancerWebPort() {
    return loadBalancerWebPort;
  }

  public String getLoadBalancerName() {
    return loadBalancer;
  }

  /**
   * Shut down a ms by setting serverStartPolicy to NEVER.
   *
   * @param msName - a managed server name to be stopped
   * @throws Exception If fails to shutdown the server
   */
  public void shutdownManagedServerUsingServerStartPolicy(String msName) throws Exception {
    LoggerHelper.getLocal().log(Level.INFO, "About to shutdown managed server <" + msName + ">");
    String patchStr =
        "'{\"spec\":{\"managedServers\":[{\"serverName\":\""
            + msName
            + "\",\"serverStartPolicy\":\"NEVER\"}]}}' ";
    TestUtils.kubectlpatch(domainUid, domainNS, patchStr);

    TestUtils.checkPodDeleted(domainUid + "-" + msName, domainNS);
  }

  /**
   * Restart a ms by setting serverStartPolicy to IF_NEEDED.
   *
   * @param msName - a managed server name to be started
   * @throws Exception If fails to restart the server
   */
  public void restartManagedServerUsingServerStartPolicy(String msName) throws Exception {
    LoggerHelper.getLocal().log(Level.INFO, "About to restart managed server <" + msName + "> ");
    String patchStr =
        "'{\"spec\":{\"managedServers\":[{\"serverName\":\""
            + msName
            + "\",\"serverStartPolicy\":\"IF_NEEDED\"}]}}'";
    TestUtils.kubectlpatch(domainUid, domainNS, patchStr);

    TestUtils.checkPodCreated(domainUid + "-" + msName, domainNS);
    TestUtils.checkPodReady(domainUid + "-" + msName, domainNS);
  }

  /**
   * Run the shell script to build WAR, EAR or JAR file and deploy the App in the admin pod.
   *
   * @param webappName - Web App Name to be deployed
   * @param scriptName - a shell script to build WAR, EAR or JAR file and deploy the App in the
   *                   admin pod
   * @param username   - weblogic user name
   * @param password   - weblogc password
   * @param args       - optional args to add for script if needed
   * @throws Exception If fails to execute the script
   */
  public void callShellScriptToBuildDeployAppInPod(
      String webappName, String scriptName, String username, String password, String... args)
      throws Exception {

    String nodeHost = getHostNameForCurl();
    String nodePort = getNodePort();
    String appLocationInPod = BaseTest.getAppLocationInPod();

    StringBuffer cmdKubectlSh = new StringBuffer("kubectl -n ");
    cmdKubectlSh
        .append(domainNS)
        .append(" exec -it ")
        .append(domainUid)
        .append("-")
        .append(adminServerName)
        .append(" -- bash -c 'chmod +x -R ")
        .append(appLocationInPod)
        .append(" && sh ")
        .append(appLocationInPod)
        .append("/")
        .append(scriptName)
        .append(" ")
        .append(nodeHost)
        .append(" ")
        .append(nodePort)
        .append(" ")
        .append(username)
        .append(" ")
        .append(password)
        .append(" ")
        .append(appLocationInPod)
        .append("/")
        .append(webappName)
        .append(" ")
        .append(webappName)
        .append(" ")
        .append(clusterName)
        .append(" ")
        .append(String.join(" ", args).toString())
        .append("'");

    LoggerHelper.getLocal().log(Level.INFO, "Command to exec script file: " + cmdKubectlSh);
    ExecResult result = ExecCommand.exec(cmdKubectlSh.toString());

    String resultStr =
        "Command= '"
            + cmdKubectlSh
            + "'"
            + ", exitValue="
            + result.exitValue()
            + ", stdout='"
            + result.stdout()
            + "'"
            + ", stderr='"
            + result.stderr()
            + "'";
    LoggerHelper.getLocal().log(Level.INFO, "App deploy result " + resultStr);
    if (!resultStr.contains("Unable to use a TTY") && result.exitValue() != 0) {
      throw new RuntimeException("FAILURE: webapp deploy failed - " + resultStr);
    }
  }


  /**
   * Run the shell script in the admin pod.
   *
   * @param successMarker   output string from script that indicates success
   * @param scriptPathInPod - bash script path name in the pod
   * @param args            - optional args to add for script if needed
   * @throws Exception If shell script fails to execute
   */
  public void callShellScriptInAdminPod(
      String successMarker, String scriptPathInPod, String... args)
      throws Exception {

    StringBuffer cmdKubectlSh = new StringBuffer("kubectl -n ");
    cmdKubectlSh
        .append(domainNS)
        .append(" exec -it ")
        .append(domainUid)
        .append("-")
        .append(adminServerName)
        .append(" -- bash -c 'chmod +x -R ")
        .append(scriptPathInPod)
        .append(" && sh ")
        .append(scriptPathInPod)
        .append(" ")
        .append(String.join(" ", args).toString())
        .append("'");

    LoggerHelper.getLocal().log(Level.INFO, "Command to exec script file: " + cmdKubectlSh);
    ExecResult result = ExecCommand.exec(cmdKubectlSh.toString());

    String resultStr =
        "Command= '"
            + cmdKubectlSh
            + "'"
            + ", exitValue="
            + result.exitValue()
            + ", stdout='"
            + result.stdout()
            + "'"
            + ", stderr='"
            + result.stderr()
            + "'";

    // Look for positive success marker.
    if (!resultStr.contains(successMarker)) {
      throw new RuntimeException("FAILURE: Success marker not found after executing script"
          + scriptPathInPod + " in admin pod - " + resultStr);
    }
  }


  /**
   * Create config map and label with domainUid and create secret used in custom situational
   * configuration which contains hostname, db user, db password.
   *
   * @throws Exception When any of the kubectl commands to create config map, label, secret fails or
   *                   if could not run them
   */
  private void createConfigMapAndSecretForSitConfig() throws Exception {

    if ((domainMap.get("configOverrides") != null)
        && (domainMap.get("configOverridesFile") != null)) {
      // write hostname in config file for public address
      String configOverridesFile = domainMap.get("configOverridesFile").toString();

      // create configmap
      String cmd =
          "kubectl -n "
              + domainNS
              + " create cm "
              + domainUid
              + "-"
              + domainMap.get("configOverrides")
              + " --from-file "
              + configOverridesFile;
      TestUtils.exec(cmd);

      // create label for configmap
      cmd =
          "kubectl -n "
              + domainNS
              + " label cm "
              + domainUid
              + "-"
              + domainMap.get("configOverrides")
              + " weblogic.domainUID="
              + domainUid;
      TestUtils.exec(cmd);

      // create secret for custom sit config t3 public address
      // create datasource secret for user and password
      cmd =
          "kubectl -n "
              + domainNS
              + " create secret generic "
              + domainUid
              + "-test-secrets"
              + " --from-literal=hostname="
              + TestUtils.getHostName()
              + " --from-literal=dbusername=root"
              + " --from-literal=dbpassword=root123";
      TestUtils.exec(cmd);
    }
  }

  /**
   * Create dir to save Web App files Copy the shell script file and all App files over to the admin
   * pod Run the shell script to build WAR, EAR or JAR file and deploy the App in the admin pod.
   *
   * @param appName    - Java App name to be deployed
   * @param scriptName - a shell script to build WAR, EAR or JAR file and deploy the App in the
   *                   admin pod
   * @param username   - weblogic user name
   * @param password   - weblogc password
   * @param args       - by default, a WAR file is created for a Web App and a EAR file is created for EJB
   *                   App. this varargs gives a client a chance to change EJB's archive extenyion to JAR
   * @throws Exception If failed to build or deploy the app
   */
  public void buildDeployJavaAppInPod(
      String appName, String scriptName, String username, String password, String... args)
      throws Exception {
    final String adminServerPod = domainUid + "-" + adminServerName;

    String appLocationOnHost = BaseTest.getAppLocationOnHost() + "/" + appName;
    String appLocationInPod = BaseTest.getAppLocationInPod() + "/" + appName;
    final String scriptPathOnHost = BaseTest.getAppLocationOnHost() + "/" + scriptName;
    final String scriptPathInPod = BaseTest.getAppLocationInPod() + "/" + scriptName;

    // Default values to build archive file
    final String initInfoDirName = "WEB-INF";
    String archiveExt = "war";
    String infoDirName = initInfoDirName;

    // Get archive info dir name
    File appFiles = new File(appLocationOnHost);

    String[] subDirArr =
        appFiles.list(
            new FilenameFilter() {
              @Override
              public boolean accept(File dir, String name) {
                return name.equals(initInfoDirName);
              }
            });

    List<String> subDirList = Arrays.asList(subDirArr);

    // Check archive file type
    if (!subDirList.contains(infoDirName)) {
      infoDirName = "META-INF";

      // Create .ear file or .jar file for EJB
      archiveExt = (args.length == 0) ? "ear" : args[0];
    }

    LoggerHelper.getLocal().log(Level.INFO,
        "Build and deploy: " + appName + "." + archiveExt + " in the admin pod");

    // Create app dir in the admin pod
    StringBuffer mkdirCmd = new StringBuffer(" -- bash -c 'mkdir -p ");
    mkdirCmd.append(appLocationInPod).append("/" + infoDirName + "'");
    TestUtils.kubectlexec(adminServerPod, domainNS, mkdirCmd.toString());

    // Copy shell script to the pod
    TestUtils.copyFileViaCat(scriptPathOnHost, scriptPathInPod, adminServerPod, domainNS);

    // Copy all App files to the admin pod
    TestUtils.copyAppFilesToPod(appLocationOnHost, appLocationInPod, adminServerPod, domainNS);
    // Run the script to build WAR, EAR or JAR file and deploy the App in the admin pod
    callShellScriptToBuildDeployAppInPod(
        appName, scriptName, username, password, infoDirName, archiveExt);
  }

  /**
   * create config map with given keys for map name and file.
   * @param cmKeyName Config map key name
   * @param cmFileKeyName Config map file key name
   * @throws Exception on failure
   */
  public void createMiiConfigMap(String cmKeyName, String cmFileKeyName) throws Exception {
    if (domainHomeSourceType.equals("FromModel")) {
      if (domainMap.containsKey(cmKeyName)) {
        if (!domainMap.containsKey(cmFileKeyName)) {
          throw new RuntimeException("FAILED: Missing " + cmFileKeyName + " when "
              + cmKeyName + " is configured");
        }
        TestUtils.createConfigMap(domainMap.get(cmKeyName).toString(),
            resultsDir + "/samples/model-in-image/"
                  + domainMap.get(cmFileKeyName), domainNS,
            " weblogic.domainUID=" + domainUid);
      }
    }
  }

  /**
   * Write server pod logs.
   *
   * @throws Exception If can't retrieve the logs
   */
  public void logServerPods() throws Exception {
    // check admin pod
    String adminPodName = domainUid + "-" + adminServerName;
    LoggerHelper.getLocal().log(Level.INFO,
        "Writing admin pod(" + adminPodName + ") log");
    TestUtils.exec("kubectl logs " + adminPodName + " -n "
        + domainNS + " > " + resultsDir + "/pod-" + adminPodName + ".log", true);

    if (!serverStartPolicy.equals("ADMIN_ONLY")) {
      // check managed server pods
      for (int i = 1; i <= initialManagedServerReplicas; i++) {
        String msPodName = domainUid + "-" + managedServerNameBase + i;
        LoggerHelper.getLocal().log(Level.INFO,
            "Writing managed pod(" + msPodName + ") log");
        TestUtils.exec("kubectl logs " + msPodName
            + " -n " + domainNS + " > " + resultsDir + "/pod-" + msPodName + ".log", true);
      }
    }
  }

  /**
   * append overridesConfigMap to domain.yaml and apply.
   * @throws Exception on failure
   */
  public void appendOverridesConfigMapAndApply() throws Exception {
    if (!domainMap.containsKey("overridesConfigMap")) {
      throw new RuntimeException("FAILED: Missing overridesConfigMap in domain map");
    }
    String domainYaml =
        (String)domainMap.get("userProjectsDir")
            + "/weblogic-domains/"
            + domainMap.get("domainUID")
            + "/domain.yaml";

    String contentToAppend = "  overridesConfigMap: " + domainMap.get("overridesConfigMap");
    Files.write(Paths.get(domainYaml), contentToAppend.getBytes(), StandardOpenOption.APPEND);
    TestUtils.exec("kubectl apply -f " + domainYaml, true);
  }
}<|MERGE_RESOLUTION|>--- conflicted
+++ resolved
@@ -1578,15 +1578,11 @@
           System.getenv("REPO_EMAIL"),
           domainNS);
     }
-<<<<<<< HEAD
 
     //create configmap for MII
     createMiiConfigMap("miiConfigMap", "miiConfigMapFileOrDir");
 
-    // write configOverride and configOverrideSecrets to domain.yaml and/or create domain
-=======
     // write configOverride, shutdownOptionsOverrides and configOverrideSecrets to domain.yaml and/or create domain
->>>>>>> fc3f9f18
     if (domainMap.containsKey("configOverrides") || domainMap.containsKey("domainHomeImageBase")
         || domainMap.containsKey("shutdownOptionsOverrides")
         || !createDomainResource) {
