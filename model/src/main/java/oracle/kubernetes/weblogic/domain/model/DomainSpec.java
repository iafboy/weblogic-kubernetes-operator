--- conflicted
+++ resolved
@@ -43,17 +43,11 @@
   /** Domain unique identifier. Must be unique across the Kubernetes cluster. */
   @Description(
       "Domain unique identifier. Must be unique across the Kubernetes cluster. Not required."
-<<<<<<< HEAD
-          + " Defaults to the value of metadata.name")
-  @Pattern("^[a-z0-9-.]{1,253}$")
-  private String domainUID;
-
-=======
           + " Defaults to the value of metadata.name.")
   @Pattern("^[a-z0-9-.]{1,253}$")
   @SerializedName("domainUID")
   private String domainUid;
->>>>>>> dbe5f5e9
+
   /**
    * Domain home.
    *
@@ -64,6 +58,7 @@
           + " Defaults to /shared/domains/domains/domainUID if domainHomeInImage is false."
           + " Defaults to /u01/oracle/user_projects/domains/ if domainHomeInImage is true.")
   private String domainHome;
+
   /**
    * Tells the operator whether the customer wants the server to be running. For non-clustered
    * servers - the operator will start it if the policy isn't NEVER. For clustered servers - the
@@ -77,6 +72,7 @@
       "The strategy for deciding whether to start a server. "
           + "Legal values are ADMIN_ONLY, NEVER, or IF_NEEDED.")
   private String serverStartPolicy;
+
   /**
    * Reference to secret containing WebLogic startup credentials username and password. Secret must
    * contain keys names 'username' and 'password'. Required.
@@ -88,6 +84,7 @@
   @Valid
   @NotNull
   private V1SecretReference webLogicCredentialsSecret;
+
   /**
    * The in-pod name of the directory to store the domain, node manager, server logs, and server
    * .out files in.
@@ -96,6 +93,7 @@
       "The in-pod name of the directory in which to store the domain, node manager, server logs, "
           + "and server  *.out files")
   private String logHome;
+
   /**
    * Whether the log home is enabled.
    *
@@ -106,9 +104,11 @@
           + "Defaults to true if domainHomeInImage is false. "
           + "Defaults to false if domainHomeInImage is true. ")
   private Boolean logHomeEnabled; // Boolean object, null if unspecified
+
   /** Whether to include the server .out file to the pod's stdout. Default is true. */
   @Description("If true (the default), the server .out file will be included in the pod's stdout.")
   private Boolean includeServerOutInPodLog;
+
   /**
    * The WebLogic Docker image.
    *
@@ -118,6 +118,7 @@
       "The WebLogic Docker image; required when domainHomeInImage is true; "
           + "otherwise, defaults to container-registry.oracle.com/middleware/weblogic:12.2.1.3.")
   private String image;
+
   /**
    * The image pull policy for the WebLogic Docker image. Legal values are Always, Never and
    * IfNotPresent.
@@ -132,6 +133,7 @@
           + "Defaults to Always if image ends in :latest, IfNotPresent otherwise.")
   @EnumClass(ImagePullPolicy.class)
   private String imagePullPolicy;
+
   /**
    * The image pull secrets for the WebLogic Docker image.
    *
@@ -142,6 +144,7 @@
    */
   @Description("A list of image pull secrets for the WebLogic Docker image.")
   private List<V1LocalObjectReference> imagePullSecrets;
+
   /**
    * The desired number of running managed servers in each WebLogic cluster that is not explicitly
    * configured in a cluster specification.
@@ -150,6 +153,7 @@
       "The number of managed servers to run in any cluster that does not specify a replica count.")
   @Range(minimum = 0)
   private Integer replicas;
+
   /**
    * Whether the domain home is part of the image.
    *
@@ -158,6 +162,7 @@
   @Description(
       "True if this domain's home is defined in the Docker image for the domain. Defaults to true.")
   private Boolean domainHomeInImage;
+
   /**
    * The name of the Kubernetes config map used for optional WebLogic configuration overrides.
    *
@@ -165,6 +170,7 @@
    */
   @Description("The name of the config map for optional WebLogic configuration overrides.")
   private String configOverrides;
+
   /**
    * A list of names of the Kubernetes secrets used in the WebLogic Configuration overrides.
    *
@@ -172,6 +178,7 @@
    */
   @Description("A list of names of the secrets for optional WebLogic configuration overrides.")
   private List<String> configOverrideSecrets;
+
   /**
    * The configuration for the admin server.
    *
@@ -179,6 +186,7 @@
    */
   @Description("Configuration for the Administration Server.")
   private AdminServer adminServer;
+
   /**
    * The configured managed servers.
    *
