// Copyright (c) 2019, 2020, Oracle Corporation and/or its affiliates.
// Licensed under the Universal Permissive License v 1.0 as shown at https://oss.oracle.com/licenses/upl.

package oracle.kubernetes.utils;

import java.util.Collections;
import java.util.Comparator;
import java.util.LinkedHashMap;
import java.util.List;
import java.util.Map;
import java.util.Map.Entry;
import java.util.stream.Collectors;

public class OperatorUtils {
  /**
   * Converts a list of strings to a comma-separated list, using "and" for the last item.
   *
   * @param list the list to convert
   * @return the resultant string
   */
  public static String joinListGrammatically(final List<String> list) {
    return list.size() > 1
        ? String.join(", ", list.subList(0, list.size() - 1))
            .concat(String.format("%s and ", list.size() > 2 ? "," : ""))
            .concat(list.get(list.size() - 1))
        : list.get(0);
  }

  /**
   * Create a Map using the elements from the given map, with their keys sorted
   * using the sorted name as returned by {@link #getSortingString(String)}.
   *
   * @param map Map containing elements to be sorted by the keys
   * @param <T> Type of map entries
   * @return A sorted Map containing the elements from the give map
   */
  public static <T> Map<String, T> createSortedMap(Map<String, T> map) {
    if (map == null) {
      return Collections.emptyMap();
    }
    return map.entrySet()
        .stream()
        .sorted(Comparator
            .comparing((Entry<String, T> entry) -> getSortingString(entry.getKey())))
        .collect(Collectors.toMap(
            Map.Entry::getKey,
            Map.Entry::getValue,
            (oldValue, newValue) -> oldValue, LinkedHashMap::new));
  }

  /**
<<<<<<< HEAD
   * Compare the 'numero lexi sorting name' as defined in {@link #getSortingString(String)} of the
   * given two Strings.
=======
   * Compare the given 2 Strings using the sorted name as returned by {@link #getSortingString(String)}.
>>>>>>> 0fe7246f
   *
   * @param str1 First string for comparison
   * @param str2 Second string for comparison
   * @return a negative integer, zero, or a positive integer as the sorting name of str1 
   *     is less than, equal to, or greater than the sorting name of str2.
   */
  public static int compareSortingStrings(String str1, String str2) {
    if (str1 == null || str2 == null) {
      if (str2 != null) {
        return -1;
      } else if (str1 != null) {
        return 1;
      }
      return 0;
    }
    return getSortingString(str1).compareTo(getSortingString(str2));
  }

  /**
   * The 'numero lexi sorting name' is a munged version of a
   * string that 'zero fills' its numeric portions. This can
   * be used to ensure "member2foo" sorts before "member12foo"
   * as these would munge to "member000002foo" and "member000012foo".
   *
   * <p>Handles up to 20 digits... - otherwise it doesn't zero fill...
   */
  public static String getSortingString(String orig) {
    String ret = "";
    String word = "";
    char lastCh = 0;
    for (char ch : orig.toCharArray()) {
      if (word.length() != 0
          && Character.isDigit(ch) ^ Character.isDigit(lastCh)) {
        ret += getSortingWord(word);
        word = "";
      }
      word += ch;
      lastCh = ch;
    }
    ret += getSortingWord(word);
    return ret;
  }

  private static String getSortingWord(String word) {
    if (word.length() == 0) {
      return word;
    }
    if (Character.isDigit(word.charAt(0))) {
      for (int i = word.length(); i < 20; i++) {
        word = '0' + word;
      }
    }
    return word;
  }
}<|MERGE_RESOLUTION|>--- conflicted
+++ resolved
@@ -49,12 +49,7 @@
   }
 
   /**
-<<<<<<< HEAD
-   * Compare the 'numero lexi sorting name' as defined in {@link #getSortingString(String)} of the
-   * given two Strings.
-=======
    * Compare the given 2 Strings using the sorted name as returned by {@link #getSortingString(String)}.
->>>>>>> 0fe7246f
    *
    * @param str1 First string for comparison
    * @param str2 Second string for comparison
