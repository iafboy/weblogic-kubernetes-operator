--- conflicted
+++ resolved
@@ -219,60 +219,6 @@
   @Description("Configuration for the clusters.")
   protected List<Cluster> clusters = new ArrayList<>();
 
-<<<<<<< HEAD
-=======
-  /**
-   * The name of the wdt config map used for optional wdt tool.
-   *
-   * @since 2.3.1
-   */
-
-  @Description("The name of the wdt config map used for optional wdt tool.")
-  private String wdtConfigMap;
-
-  /**
-   * The name of the config map to store the opss key wallet file.
-   *
-   * @since 2.3.1
-   */
-  @Description("The name of the config map to store the opss key wallet file")
-  private String opssKeyWalletConfigMap;
-
-  /**
-   * Rollback dynamic changes if the updates require restart.
-   *
-   * @since 2.3.1
-   */
-  @Description("Rollback dynamic changes if the updates require restart")
-  private Boolean rollbackIfRequireStart;
-
-  /**
-   * Use online update.
-   *
-   * @since 2.3.1
-   */
-  @Description("Use Online update during lifecycle changes")
-  private Boolean useOnlineUpdate;
-
-  /**
-   * wdt domain type.
-   *
-   * @since 2.3.1
-   */
-  @EnumClass(value = ModelInImageDomainType.class)
-  @Description("Model in image - wdt domain type: Legal values: WLS, RestrictedJRF, JRF")
-  private String wdtDomainType;
-
-
-  /**
-   * keep jrf schema.
-   *
-   * @since 2.3.1
-   */
-  @Description("Keep JRF schema between lifecycle updates")
-  private Boolean keepJrfSchema;
-
->>>>>>> f35de522
   @Description("Experimental feature configurations.")
   private Experimental experimental;
 
@@ -495,71 +441,6 @@
   }
 
   /**
-<<<<<<< HEAD
-=======
-   * isRollbackIfRequireStart.
-   *
-   * <p>An optional, For model in image, this attribute determines the lifecycle update behavior
-   *
-   * @return value of the rollback if require restart.
-   */
-  boolean isRollbackIfRequireStart() {
-    return Optional.ofNullable(rollbackIfRequireStart).orElse(false);
-  }
-
-  public void setRollbackIfRequireStart(boolean rollbackIfRequireStart) {
-    this.rollbackIfRequireStart = rollbackIfRequireStart;
-  }
-
-
-  /**
-   * useOnlineUpdate.
-   *
-   * <p>An optional, For model in image, this attribute set to use online updates
-   *
-   * @return whether to use online updates or not.
-   */
-  boolean isUseOnlineUpdate() {
-    return Optional.ofNullable(useOnlineUpdate).orElse(false);
-  }
-
-  public void setUseOnlineUpdate(boolean useOnlineUpdate) {
-    this.useOnlineUpdate = useOnlineUpdate;
-  }
-
-  /**
-   * keepJRFSchema
-   *
-   * <p>An optional, For model in image, this attribute determines keeping the jrf schema between updates.
-   *
-   * @return true or false.
-   */
-  boolean isKeepJrfSchema() {
-    return Optional.ofNullable(keepJrfSchema).orElse(true);
-  }
-
-  public void setKeepJrfSchema(boolean keepJrfSchema) {
-    this.keepJrfSchema = keepJrfSchema;
-  }
-
-  /**
-   * wdtDomainType.
-   *
-   * <p>An optional, For model in image, this attribute set the domain type
-   * @return domain type (WLS|JRF|RestrictedJRF)
-   */
-  @Nullable
-  public String getWdtDomainType() {
-    return Optional.ofNullable(wdtDomainType).orElse("WLS");
-  }
-
-  public void setWdtDomainType(@Nullable String wdtDomainType) {
-    this.wdtDomainType = wdtDomainType;
-  }
-
-
-  /**
->>>>>>> f35de522
    * Data Home.
    *
    * <p>An optional, in-pod location for data storage of default and custom file stores. If dataHome
@@ -737,6 +618,10 @@
         .orElse(null);
   }
 
+  /**
+   * Get OPSS wallet config map name.
+   * @return config map name
+   */
   public String getOpssWalletConfigMap() {
     return Optional.ofNullable(configuration)
         .map(Configuration::getModel)
@@ -753,6 +638,10 @@
         .orElse(null);
   }
 
+  /**
+   * Get WDT config map.
+   * @return config map name
+   */
   public String getWdtConfigMap() {
     return Optional.ofNullable(configuration)
         .map(Configuration::getModel)
@@ -784,17 +673,7 @@
             .append("includeServerOutInPodLog", includeServerOutInPodLog)
             .append("configOverrides", configOverrides)
             .append("configOverrideSecrets", configOverrideSecrets)
-<<<<<<< HEAD
             .append("experimental", experimental);
-=======
-            .append("experimental", experimental)
-            .append("opssKeyWalletConfigMap", opssKeyWalletConfigMap)
-            .append("wdtConfigMap", wdtConfigMap)
-            .append("rollbackIfRequireStart", rollbackIfRequireStart)
-            .append("useOnlineUpdate", useOnlineUpdate)
-            .append("wdtDomainType", wdtDomainType)
-            .append("keepJRFSchema", keepJrfSchema);
->>>>>>> f35de522
 
     return builder.toString();
   }
@@ -823,17 +702,7 @@
             .append(includeServerOutInPodLog)
             .append(configOverrides)
             .append(configOverrideSecrets)
-<<<<<<< HEAD
             .append(experimental);
-=======
-            .append(opssKeyWalletConfigMap)
-            .append(wdtConfigMap)
-            .append(experimental)
-            .append(rollbackIfRequireStart)
-            .append(useOnlineUpdate)
-            .append(keepJrfSchema)
-            .append(wdtDomainType);
->>>>>>> f35de522
 
     return builder.toHashCode();
   }
@@ -870,18 +739,7 @@
             .append(includeServerOutInPodLog, rhs.includeServerOutInPodLog)
             .append(configOverrides, rhs.configOverrides)
             .append(configOverrideSecrets, rhs.configOverrideSecrets)
-<<<<<<< HEAD
             .append(experimental, rhs.experimental);
-=======
-            .append(opssKeyWalletConfigMap, rhs.opssKeyWalletConfigMap)
-            .append(wdtConfigMap, rhs.wdtConfigMap)
-            .append(experimental, rhs.experimental)
-            .append(useOnlineUpdate, rhs.useOnlineUpdate)
-            .append(wdtDomainType, rhs.wdtDomainType)
-            .append(keepJrfSchema, rhs.keepJrfSchema)
-            .append(rollbackIfRequireStart, rhs.rollbackIfRequireStart);
->>>>>>> f35de522
-
     return builder.isEquals();
   }
 
