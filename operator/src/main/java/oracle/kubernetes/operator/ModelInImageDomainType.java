--- conflicted
+++ resolved
@@ -1,8 +1,4 @@
-<<<<<<< HEAD
-// Copyright (c) 2020, Oracle Corporation and/or its affiliates.  All rights reserved.
-=======
-// Copyright (c) 2018, 2020, Oracle Corporation and/or its affiliates.
->>>>>>> 6f88cb7d
+// Copyright (c) 2019, 2020, Oracle Corporation and/or its affiliates.
 // Licensed under the Universal Permissive License v 1.0 as shown at https://oss.oracle.com/licenses/upl.
 
 package oracle.kubernetes.operator;
