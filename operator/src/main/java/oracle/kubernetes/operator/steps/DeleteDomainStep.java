// Copyright (c) 2017, 2020, Oracle Corporation and/or its affiliates.
// Licensed under the Universal Permissive License v 1.0 as shown at https://oss.oracle.com/licenses/upl.

package oracle.kubernetes.operator.steps;

import java.util.stream.Collectors;

import io.kubernetes.client.openapi.models.V1ServiceList;
import oracle.kubernetes.operator.Main;
import oracle.kubernetes.operator.calls.CallResponse;
import oracle.kubernetes.operator.helpers.AuthorizationProxy;
import oracle.kubernetes.operator.helpers.CallBuilder;
import oracle.kubernetes.operator.helpers.ConfigMapHelper;
import oracle.kubernetes.operator.helpers.DomainPresenceInfo;
import oracle.kubernetes.operator.helpers.PodHelper;
import oracle.kubernetes.operator.work.NextAction;
import oracle.kubernetes.operator.work.Packet;
import oracle.kubernetes.operator.work.Step;

import static oracle.kubernetes.operator.LabelConstants.forDomainUidSelector;
import static oracle.kubernetes.operator.LabelConstants.getCreatedbyOperatorSelector;

public class DeleteDomainStep extends Step {
  private final DomainPresenceInfo info;
  private final String namespace;
  private final String domainUid;

  /**
   * Construct delete domain step.
   * @param info domain presence
   * @param namespace namespace
   * @param domainUid domain UID
   */
  public DeleteDomainStep(DomainPresenceInfo info, String namespace, String domainUid) {
    super(null);
    this.info = info;
    this.namespace = namespace;
    this.domainUid = domainUid;
  }

  @Override
  public NextAction apply(Packet packet) {
<<<<<<< HEAD
    Step serverDownStep =
        Step.chain(
            deletePods(),
            deleteServices(),
            ConfigMapHelper.deleteDomainIntrospectorConfigMapStep(domainUid, namespace, getNext()));
=======
    Step serverDownStep = null;
    // we don't delete PV unless we have the permission
    if (!Main.isAccessAllowed(AuthorizationProxy.Resource.PERSISTENTVOLUMES, AuthorizationProxy.Operation.delete)) {
      serverDownStep = Step.chain(
          deletePods(),
          deleteServices(),
          deletePersistentVolumeClaims(),
          ConfigMapHelper.deleteDomainIntrospectorConfigMapStep(domainUid, namespace, getNext()));
    } else {
      serverDownStep = Step.chain(
          deletePods(),
          deleteServices(),
          deletePersistentVolumes(),
          deletePersistentVolumeClaims(),
          ConfigMapHelper.deleteDomainIntrospectorConfigMapStep(domainUid, namespace, getNext()));
    }

>>>>>>> 202b32e4
    if (info != null) {
      serverDownStep =
          new ServerDownIteratorStep(
              info.getServerPods().map(PodHelper::getPodServerName).collect(Collectors.toList()),
              serverDownStep);
    }

    return doNext(serverDownStep, packet);
  }

  private Step deleteServices() {
    return new CallBuilder()
        .withLabelSelectors(forDomainUidSelector(domainUid), getCreatedbyOperatorSelector())
        .listServiceAsync(
            namespace,
            new ActionResponseStep<V1ServiceList>() {
              Step createSuccessStep(V1ServiceList result, Step next) {
                return new DeleteServiceListStep(result.getItems(), next);
              }
            });
  }

  private Step deletePods() {
    return new CallBuilder()
        .withLabelSelectors(forDomainUidSelector(domainUid), getCreatedbyOperatorSelector())
        .deleteCollectionPodAsync(namespace, new DefaultResponseStep<>(null));
  }

  /**
   * A response step which treats a NOT_FOUND status as success with a null result. On success with
   * a non-null response, runs a specified new step before continuing the step chain.
   */
  abstract static class ActionResponseStep<T> extends DefaultResponseStep<T> {
    ActionResponseStep() {
    }

    abstract Step createSuccessStep(T result, Step next);

    @Override
    public NextAction onSuccess(Packet packet, CallResponse<T> callResponse) {
      return callResponse.getResult() == null
          ? doNext(packet)
          : doNext(createSuccessStep(callResponse.getResult(), getNext()), packet);
    }
  }
}<|MERGE_RESOLUTION|>--- conflicted
+++ resolved
@@ -40,31 +40,11 @@
 
   @Override
   public NextAction apply(Packet packet) {
-<<<<<<< HEAD
     Step serverDownStep =
         Step.chain(
             deletePods(),
             deleteServices(),
             ConfigMapHelper.deleteDomainIntrospectorConfigMapStep(domainUid, namespace, getNext()));
-=======
-    Step serverDownStep = null;
-    // we don't delete PV unless we have the permission
-    if (!Main.isAccessAllowed(AuthorizationProxy.Resource.PERSISTENTVOLUMES, AuthorizationProxy.Operation.delete)) {
-      serverDownStep = Step.chain(
-          deletePods(),
-          deleteServices(),
-          deletePersistentVolumeClaims(),
-          ConfigMapHelper.deleteDomainIntrospectorConfigMapStep(domainUid, namespace, getNext()));
-    } else {
-      serverDownStep = Step.chain(
-          deletePods(),
-          deleteServices(),
-          deletePersistentVolumes(),
-          deletePersistentVolumeClaims(),
-          ConfigMapHelper.deleteDomainIntrospectorConfigMapStep(domainUid, namespace, getNext()));
-    }
-
->>>>>>> 202b32e4
     if (info != null) {
       serverDownStep =
           new ServerDownIteratorStep(
