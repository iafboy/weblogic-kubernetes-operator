// Copyright 2018, 2019, Oracle Corporation and/or its affiliates.  All rights reserved.
// Licensed under the Universal Permissive License v 1.0 as shown at
// http://oss.oracle.com/licenses/upl.

package oracle.kubernetes.operator.helpers;

import java.util.Collections;
import java.util.List;
import java.util.Map;

import io.kubernetes.client.models.V1ConfigMapVolumeSource;
import io.kubernetes.client.models.V1Container;
import io.kubernetes.client.models.V1Job;
import io.kubernetes.client.models.V1JobSpec;
import io.kubernetes.client.models.V1ObjectMeta;
import io.kubernetes.client.models.V1PodSpec;
import io.kubernetes.client.models.V1PodTemplateSpec;
import io.kubernetes.client.models.V1SecretVolumeSource;
import io.kubernetes.client.models.V1Volume;
import io.kubernetes.client.models.V1VolumeMount;
import oracle.kubernetes.operator.KubernetesConstants;
import oracle.kubernetes.operator.LabelConstants;
import oracle.kubernetes.operator.ProcessingConstants;
import oracle.kubernetes.operator.TuningParameters;
import oracle.kubernetes.operator.VersionConstants;
import oracle.kubernetes.operator.calls.CallResponse;
import oracle.kubernetes.operator.logging.LoggingFacade;
import oracle.kubernetes.operator.logging.LoggingFactory;
import oracle.kubernetes.operator.work.NextAction;
import oracle.kubernetes.operator.work.Packet;
import oracle.kubernetes.operator.work.Step;
import oracle.kubernetes.weblogic.domain.model.Domain;

public abstract class JobStepContext extends BasePodStepContext {
  static final long DEFAULT_ACTIVE_DEADLINE_SECONDS = 120L;
  static final long DEFAULT_ACTIVE_DEADLINE_INCREMENT_SECONDS = 60L;
  private static final LoggingFacade LOGGER = LoggingFactory.getLogger("Operator", "Operator");
  private static final String WEBLOGIC_OPERATOR_SCRIPTS_INTROSPECT_DOMAIN_SH =
        "/weblogic-operator/scripts/introspectDomain.sh";
  private final DomainPresenceInfo info;
  private V1Job jobModel;

  JobStepContext(Packet packet) {
    info = packet.getSpi(DomainPresenceInfo.class);
  }

  private static V1VolumeMount readOnlyVolumeMount(String volumeName, String mountPath) {
    return volumeMount(volumeName, mountPath).readOnly(true);
  }

  private static V1VolumeMount volumeMount(String volumeName, String mountPath) {
    return new V1VolumeMount().name(volumeName).mountPath(mountPath);
  }

  void init() {
    jobModel = createJobModel();
  }

  // ------------------------ data methods ----------------------------

  private V1Job getJobModel() {
    return jobModel;
  }

  String getNamespace() {
    return info.getNamespace();
  }

  String getDomainUid() {
    return getDomain().getDomainUid();
  }

  Domain getDomain() {
    return info.getDomain();
  }

  abstract String getJobName();

  @Override
  protected String getMainContainerName() {
    return getJobName();
  }

  @Override
  protected Map<String, String> augmentSubVars(Map<String, String> vars) {
    // For other introspector job pod content, we use the values that would apply administration server; however,
    // since we won't know the name of the administation server from the domain configuration until introspection
    // has run, we will use the hardcoded value "introspector" as the server name.
    vars.put("SERVER_NAME", "introspector");
    return vars;
  }

  String getWebLogicCredentialsSecretName() {
    return getDomain().getWebLogicCredentialsSecret().getName();
  }

  // ----------------------- step methods ------------------------------

  abstract List<V1Volume> getAdditionalVolumes();

  abstract List<V1VolumeMount> getAdditionalVolumeMounts();

  /**
   * Creates the specified new pod and performs any additional needed processing.
   *
   * @param next the next step to perform after the pod creation is complete.
   * @return a step to be scheduled.
   */
  abstract Step createNewJob(Step next);

  /**
   * Creates the specified new job.
   *
   * @param next the next step to perform after the job creation is complete.
   * @return a step to be scheduled.
   */
  Step createJob(Step next) {
    return new CallBuilder().createJobAsync(getNamespace(), getJobModel(), createResponse(next));
  }

  private void logJobCreated() {
    LOGGER.info(getJobCreatedMessageKey(), getJobName());
  }

  abstract String getJobCreatedMessageKey();

  String getNodeManagerHome() {
    return NODEMGR_HOME;
  }

  private boolean isIstioEnabled() {
    return getDomain().isIstioEnabled();
  }

  String getEffectiveLogHome() {
    return getDomain().getEffectiveLogHome();
  }

  String getIncludeServerOutInPodLog() {
    return Boolean.toString(getDomain().isIncludeServerOutInPodLog());
  }

  String getIntrospectHome() {
    return getDomainHome();
  }

  private List<String> getConfigOverrideSecrets() {
    return getDomain().getConfigOverrideSecrets();
  }

  private String getConfigOverrides() {
    return getDomain().getConfigOverrides();
  }

  // ---------------------- model methods ------------------------------

  String getWdtConfigMap() {
    return getDomain().getWdtConfigMap();
  }

  String getWdtConfigMapSecret() {
    return getDomain().getWdtConfigMapSecret();
  }

  private ResponseStep<V1Job> createResponse(Step next) {
    return new CreateResponseStep(next);
  }

  private V1Job createJobModel() {
    return new V1Job()
          .metadata(createMetadata())
          .spec(createJobSpec(TuningParameters.getInstance()));
  }

  V1ObjectMeta createMetadata() {
    return new V1ObjectMeta()
          .name(getJobName())
          .namespace(getNamespace())
          .putLabelsItem(LabelConstants.RESOURCE_VERSION_LABEL, VersionConstants.DOMAIN_V1)
          .putLabelsItem(LabelConstants.DOMAINUID_LABEL, getDomainUid())
          .putLabelsItem(LabelConstants.CREATEDBYOPERATOR_LABEL, "true");
  }

  private long getActiveDeadlineSeconds(TuningParameters.PodTuning podTuning) {
    return podTuning.introspectorJobActiveDeadlineSeconds
          + (DEFAULT_ACTIVE_DEADLINE_INCREMENT_SECONDS * info.getRetryCount());
  }

  V1JobSpec createJobSpec(TuningParameters tuningParameters) {
    LOGGER.fine(
          "Creating job "
                + getJobName()
                + " with activeDeadlineSeconds = "
                + getActiveDeadlineSeconds(tuningParameters.getPodTuning()));

    return new V1JobSpec()
          .backoffLimit(0)
          .activeDeadlineSeconds(getActiveDeadlineSeconds(tuningParameters.getPodTuning()))
          .template(createPodTemplateSpec(tuningParameters));
  }

  private V1PodTemplateSpec createPodTemplateSpec(TuningParameters tuningParameters) {
    V1PodTemplateSpec podTemplateSpec = new V1PodTemplateSpec()
          .metadata(createPodTemplateMetadata())
          .spec(createPodSpec(tuningParameters));

    return updateForDeepSubstitution(podTemplateSpec.getSpec(), podTemplateSpec);
  }

  private V1ObjectMeta createPodTemplateMetadata() {
    V1ObjectMeta metadata = new V1ObjectMeta()
          .name(getJobName())
          .putLabelsItem(LabelConstants.CREATEDBYOPERATOR_LABEL, "true")
          .putLabelsItem(LabelConstants.DOMAINUID_LABEL, getDomainUid())
          .putLabelsItem(
                LabelConstants.JOBNAME_LABEL, LegalNames.toJobIntrospectorName(getDomainUid()));
    if (isIstioEnabled()) metadata.putAnnotationsItem("sidecar.istio.io/inject", "false");
    return metadata;
  }

  private V1PodSpec createPodSpec(TuningParameters tuningParameters) {
    V1PodSpec podSpec =
<<<<<<< HEAD
        new V1PodSpec()
            .activeDeadlineSeconds(getActiveDeadlineSeconds())
            .restartPolicy("Never")
            .addContainersItem(createContainer(tuningParameters))
            .addVolumesItem(new V1Volume().name(SECRETS_VOLUME).secret(getSecretsVolume()))
            .addVolumesItem(
                new V1Volume().name(SCRIPTS_VOLUME).configMap(getConfigMapVolumeSource()))
            .addVolumesItem(
                new V1Volume()
                    .name(getDomainUid() + KubernetesConstants.INTROSPECTOR_CONFIG_MAP_NAME_SUFFIX)
                    .configMap(getIntrospectMD5VolumeSource()));
=======
          new V1PodSpec()
                .activeDeadlineSeconds(getActiveDeadlineSeconds(tuningParameters.getPodTuning()))
                .restartPolicy("Never")
                .addContainersItem(createContainer(tuningParameters))
                .addVolumesItem(new V1Volume().name(SECRETS_VOLUME).secret(getSecretsVolume()))
                .addVolumesItem(
                      new V1Volume().name(SCRIPTS_VOLUME).configMap(getConfigMapVolumeSource()));
>>>>>>> 9d83e623

    podSpec.setImagePullSecrets(info.getDomain().getSpec().getImagePullSecrets());

    for (V1Volume additionalVolume : getAdditionalVolumes()) {
      podSpec.addVolumesItem(additionalVolume);
    }

    List<String> configOverrideSecrets = getConfigOverrideSecrets();
    for (String secretName : configOverrideSecrets) {
      podSpec.addVolumesItem(
            new V1Volume()
                  .name(secretName + "-volume")
                  .secret(getOverrideSecretVolumeSource(secretName)));
    }
    if (getConfigOverrides() != null && getConfigOverrides().length() > 0) {
      podSpec.addVolumesItem(
            new V1Volume()
                  .name(getConfigOverrides() + "-volume")
                  .configMap(getOverridesVolumeSource(getConfigOverrides())));
    }
    // For WDT
    if (getWdtConfigMap() != null && getWdtConfigMap().length() > 0) {
      podSpec.addVolumesItem(
          new V1Volume()
              .name(getWdtConfigMap() + "-volume")
              .configMap(getWdtConfigMapVolumeSource(getWdtConfigMap())));
    }

    String wdtConfigMapSecret = getWdtConfigMapSecret();
    if (wdtConfigMapSecret != null) {
      podSpec.addVolumesItem(
          new V1Volume()
              .name(wdtConfigMapSecret + "-volume")
              .secret(getWdtConfigMapSecretVolumeSource(wdtConfigMapSecret)));
    }

    return podSpec;
  }

  private V1Container createContainer(TuningParameters tuningParameters) {
    V1Container container =
        new V1Container()
            .name(getJobName())
            .image(getImageName())
            .imagePullPolicy(getImagePullPolicy())
            .command(getContainerCommand())
            .env(getEnvironmentVariables(tuningParameters))
            .addVolumeMountsItem(readOnlyVolumeMount(SECRETS_VOLUME, SECRETS_MOUNT_PATH))
            .addVolumeMountsItem(readOnlyVolumeMount(SCRIPTS_VOLUME, SCRIPTS_MOUNTS_PATH))
            .addVolumeMountsItem(
                volumeMount(
                        getDomainUid() + KubernetesConstants.INTROSPECTOR_CONFIG_MAP_NAME_SUFFIX,
                        "/weblogic-operator/introspectormd5")
                    .readOnly(false));

    for (V1VolumeMount additionalVolumeMount : getAdditionalVolumeMounts()) {
      container.addVolumeMountsItem(additionalVolumeMount);
    }

    if (getConfigOverrides() != null && getConfigOverrides().length() > 0) {
      container.addVolumeMountsItem(
            readOnlyVolumeMount(getConfigOverrides() + "-volume", OVERRIDES_CM_MOUNT_PATH));
    }

    List<String> configOverrideSecrets = getConfigOverrideSecrets();
    for (String secretName : configOverrideSecrets) {
      container.addVolumeMountsItem(
            readOnlyVolumeMount(
                  secretName + "-volume", OVERRIDE_SECRETS_MOUNT_PATH + '/' + secretName));
    }

    if (getWdtConfigMap() != null && getWdtConfigMap().length() > 0) {
      container.addVolumeMountsItem(
          readOnlyVolumeMount(getWdtConfigMap() + "-volume", WDTCONFIGMAP_MOUNT_PATH));
    }

    String wdtConfigMapSecret = getWdtConfigMapSecret();
    if (wdtConfigMapSecret != null) {
      container.addVolumeMountsItem(
          readOnlyVolumeMount(
              wdtConfigMapSecret + "-volume",
              WDTCONFIGMAP_SECRETS_MOUNT_PATH + '/' + wdtConfigMapSecret));
    }

    return container;
  }

  private String getImageName() {
    String imageName = getDomain().getSpec().getImage();
    if (imageName == null) {
      imageName = KubernetesConstants.DEFAULT_IMAGE;
    }
    return imageName;
  }

  String getImagePullPolicy() {
    String imagePullPolicy = getDomain().getSpec().getImagePullPolicy();
    if (imagePullPolicy == null) {
      imagePullPolicy = KubernetesConstants.IFNOTPRESENT_IMAGEPULLPOLICY;
    }
    return imagePullPolicy;
  }

  private List<String> getContainerCommand() {
    return Collections.singletonList(WEBLOGIC_OPERATOR_SCRIPTS_INTROSPECT_DOMAIN_SH);
  }

  protected String getDomainHome() {
    return getDomain().getDomainHome();
  }

  private V1SecretVolumeSource getSecretsVolume() {
    return new V1SecretVolumeSource()
          .secretName(getWebLogicCredentialsSecretName())
          .defaultMode(420);
  }

  private V1ConfigMapVolumeSource getConfigMapVolumeSource() {
    return new V1ConfigMapVolumeSource()
          .name(KubernetesConstants.DOMAIN_CONFIG_MAP_NAME)
          .defaultMode(ALL_READ_AND_EXECUTE);
  }

  protected V1ConfigMapVolumeSource getIntrospectMD5VolumeSource() {
    V1ConfigMapVolumeSource result =
        new V1ConfigMapVolumeSource()
            .name(getDomainUid() + KubernetesConstants.INTROSPECTOR_CONFIG_MAP_NAME_SUFFIX)
            .defaultMode(ALL_READ_AND_EXECUTE);
    result.setOptional(true);
    return result;
  }

  private V1SecretVolumeSource getOverrideSecretVolumeSource(String name) {
    return new V1SecretVolumeSource().secretName(name).defaultMode(420);
  }

  private V1ConfigMapVolumeSource getOverridesVolumeSource(String name) {
    return new V1ConfigMapVolumeSource().name(name).defaultMode(ALL_READ_AND_EXECUTE);
  }

  private class CreateResponseStep extends ResponseStep<V1Job> {
    CreateResponseStep(Step next) {
      super(next);
    }

    @Override
    public NextAction onFailure(Packet packet, CallResponse<V1Job> callResponse) {
      return super.onFailure(packet, callResponse);
    }

    @Override
    public NextAction onSuccess(Packet packet, CallResponse<V1Job> callResponse) {
      logJobCreated();
      V1Job job = callResponse.getResult();
      if (job != null) {
        packet.put(ProcessingConstants.DOMAIN_INTROSPECTOR_JOB, job);
      }
      return doNext(packet);
    }
  }

  protected V1ConfigMapVolumeSource getWdtConfigMapVolumeSource(String name) {
    return new V1ConfigMapVolumeSource().name(name).defaultMode(ALL_READ_AND_EXECUTE);
  }

  protected V1SecretVolumeSource getWdtConfigMapSecretVolumeSource(String name) {
    return new V1SecretVolumeSource().secretName(name).defaultMode(420);
  }
}<|MERGE_RESOLUTION|>--- conflicted
+++ resolved
@@ -220,9 +220,8 @@
 
   private V1PodSpec createPodSpec(TuningParameters tuningParameters) {
     V1PodSpec podSpec =
-<<<<<<< HEAD
         new V1PodSpec()
-            .activeDeadlineSeconds(getActiveDeadlineSeconds())
+            .activeDeadlineSeconds(getActiveDeadlineSeconds(tuningParameters.getPodTuning()))
             .restartPolicy("Never")
             .addContainersItem(createContainer(tuningParameters))
             .addVolumesItem(new V1Volume().name(SECRETS_VOLUME).secret(getSecretsVolume()))
@@ -232,15 +231,6 @@
                 new V1Volume()
                     .name(getDomainUid() + KubernetesConstants.INTROSPECTOR_CONFIG_MAP_NAME_SUFFIX)
                     .configMap(getIntrospectMD5VolumeSource()));
-=======
-          new V1PodSpec()
-                .activeDeadlineSeconds(getActiveDeadlineSeconds(tuningParameters.getPodTuning()))
-                .restartPolicy("Never")
-                .addContainersItem(createContainer(tuningParameters))
-                .addVolumesItem(new V1Volume().name(SECRETS_VOLUME).secret(getSecretsVolume()))
-                .addVolumesItem(
-                      new V1Volume().name(SCRIPTS_VOLUME).configMap(getConfigMapVolumeSource()));
->>>>>>> 9d83e623
 
     podSpec.setImagePullSecrets(info.getDomain().getSpec().getImagePullSecrets());
 
