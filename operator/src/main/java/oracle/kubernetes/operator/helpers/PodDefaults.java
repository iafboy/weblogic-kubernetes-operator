<<<<<<< HEAD
// Copyright 2018, Oracle Corporation and/or its affiliates.  All rights reserved.
// Licensed under the Universal Permissive License v 1.0 as shown at
// http://oss.oracle.com/licenses/upl.
=======
// Copyright (c) 2018, 2019, Oracle Corporation and/or its affiliates.  All rights reserved.
// Licensed under the Universal Permissive License v 1.0 as shown at https://oss.oracle.com/licenses/upl.
>>>>>>> 5337c253

package oracle.kubernetes.operator.helpers;

import java.util.ArrayList;
import java.util.List;

import io.kubernetes.client.models.V1ConfigMapVolumeSource;
import io.kubernetes.client.models.V1Volume;
import io.kubernetes.client.models.V1VolumeMount;

import static oracle.kubernetes.operator.KubernetesConstants.DOMAIN_CONFIG_MAP_NAME;
import static oracle.kubernetes.operator.KubernetesConstants.DOMAIN_DEBUG_CONFIG_MAP_SUFFIX;
import static oracle.kubernetes.operator.KubernetesConstants.INTROSPECTOR_CONFIG_MAP_NAME_SUFFIX;
import static oracle.kubernetes.operator.helpers.StepContextConstants.ALL_READ_AND_EXECUTE;
import static oracle.kubernetes.operator.helpers.StepContextConstants.DEBUG_CM_MOUNTS_PATH;
import static oracle.kubernetes.operator.helpers.StepContextConstants.DEBUG_CM_VOLUME;
import static oracle.kubernetes.operator.helpers.StepContextConstants.SCRIPTS_MOUNTS_PATH;
import static oracle.kubernetes.operator.helpers.StepContextConstants.SCRIPTS_VOLUME;
import static oracle.kubernetes.operator.helpers.StepContextConstants.SIT_CONFIG_MAP_VOLUME_SUFFIX;
import static oracle.kubernetes.operator.helpers.StepContextConstants.WDT_CONFIG_MAP_VOLUME_SUFFIX;

class PodDefaults {
  static final String K8S_SERVICE_ACCOUNT_MOUNT_PATH =
      "/var/run/secrets/kubernetes.io/serviceaccount";

  static List<V1Volume> getStandardVolumes(String domainUid) {
    List<V1Volume> volumes = new ArrayList<>();
    volumes.add(createScriptsVolume());
    volumes.add(createDebugCmVolume(domainUid));
    volumes.add(createSitConfigVolume(domainUid));
    return volumes;
  }

  private static V1Volume createScriptsVolume() {
    return createVolume(SCRIPTS_VOLUME, DOMAIN_CONFIG_MAP_NAME);
  }

  private static V1Volume createVolume(String volumeName, String configMapName) {
    return new V1Volume()
        .name(volumeName)
        .configMap(
            new V1ConfigMapVolumeSource().name(configMapName).defaultMode(ALL_READ_AND_EXECUTE));
  }

  private static V1Volume createDebugCmVolume(String domainUid) {
    V1Volume volume = createVolume(DEBUG_CM_VOLUME, domainUid + DOMAIN_DEBUG_CONFIG_MAP_SUFFIX);
    volume.getConfigMap().setOptional(true);
    return volume;
  }

  private static V1Volume createSitConfigVolume(String domainUid) {
    return createVolume(getSitConfigMapVolumeName(domainUid), getConfigMapName(domainUid));
  }

  private static String getSitConfigMapVolumeName(String domainUid) {
    return domainUid + SIT_CONFIG_MAP_VOLUME_SUFFIX;
  }

  private static String getConfigMapName(String domainUid) {
    return domainUid + INTROSPECTOR_CONFIG_MAP_NAME_SUFFIX;
  }

  private static V1Volume createWdtConfigMapVolume(String domainUID) {
    return createVolume(getWdtConfigMapVolumeName(domainUID), getConfigMapName(domainUID));
  }

  private static String getWdtConfigMapVolumeName(String domainUID) {
    return domainUID + WDT_CONFIG_MAP_VOLUME_SUFFIX;
  }

  static List<V1VolumeMount> getStandardVolumeMounts(String domainUid) {
    List<V1VolumeMount> mounts = new ArrayList<>();
    mounts.add(createScriptsVolumeMount());
    mounts.add(createDebugCmVolumeMount());
    mounts.add(createSitConfigVolumeMount(domainUid));
    return mounts;
  }

  private static V1VolumeMount createScriptsVolumeMount() {
    return readOnlyVolumeMount(SCRIPTS_VOLUME, SCRIPTS_MOUNTS_PATH);
  }

  private static V1VolumeMount createDebugCmVolumeMount() {
    return readOnlyVolumeMount(DEBUG_CM_VOLUME, DEBUG_CM_MOUNTS_PATH);
  }

  private static V1VolumeMount createSitConfigVolumeMount(String domainUid) {
    return volumeMount(getSitConfigMapVolumeName(domainUid), "/weblogic-operator/introspector");
  }

  private static V1VolumeMount createWdtConfigVolumeMount(String domainUID) {
    return volumeMount(getWdtConfigMapVolumeName(domainUID), "/weblogic-operator/introspector");
  }

  private static V1VolumeMount readOnlyVolumeMount(String volumeName, String mountPath) {
    return volumeMount(volumeName, mountPath).readOnly(true);
  }

  private static V1VolumeMount volumeMount(String volumeName, String mountPath) {
    return new V1VolumeMount().name(volumeName).mountPath(mountPath);
  }
}<|MERGE_RESOLUTION|>--- conflicted
+++ resolved
@@ -1,11 +1,5 @@
-<<<<<<< HEAD
-// Copyright 2018, Oracle Corporation and/or its affiliates.  All rights reserved.
-// Licensed under the Universal Permissive License v 1.0 as shown at
-// http://oss.oracle.com/licenses/upl.
-=======
 // Copyright (c) 2018, 2019, Oracle Corporation and/or its affiliates.  All rights reserved.
 // Licensed under the Universal Permissive License v 1.0 as shown at https://oss.oracle.com/licenses/upl.
->>>>>>> 5337c253
 
 package oracle.kubernetes.operator.helpers;
 
