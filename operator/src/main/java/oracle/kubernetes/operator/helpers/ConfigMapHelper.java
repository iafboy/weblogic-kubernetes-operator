// Copyright (c) 2018, 2020, Oracle Corporation and/or its affiliates.
// Licensed under the Universal Permissive License v 1.0 as shown at https://oss.oracle.com/licenses/upl.

package oracle.kubernetes.operator.helpers;

import java.io.BufferedReader;
import java.io.IOException;
import java.io.StringReader;
import java.util.ArrayList;
import java.util.Collections;
import java.util.HashMap;
import java.util.List;
import java.util.Map;

import com.fasterxml.jackson.databind.ObjectMapper;
import com.fasterxml.jackson.dataformat.yaml.YAMLFactory;
import io.kubernetes.client.openapi.models.V1ConfigMap;
import io.kubernetes.client.openapi.models.V1DeleteOptions;
import io.kubernetes.client.openapi.models.V1ObjectMeta;
import oracle.kubernetes.operator.KubernetesConstants;
import oracle.kubernetes.operator.LabelConstants;
import oracle.kubernetes.operator.ProcessingConstants;
import oracle.kubernetes.operator.calls.CallResponse;
import oracle.kubernetes.operator.logging.LoggingFacade;
import oracle.kubernetes.operator.logging.LoggingFactory;
import oracle.kubernetes.operator.logging.MessageKeys;
import oracle.kubernetes.operator.rest.Scan;
import oracle.kubernetes.operator.rest.ScanCache;
import oracle.kubernetes.operator.steps.DefaultResponseStep;
import oracle.kubernetes.operator.wlsconfig.WlsDomainConfig;
import oracle.kubernetes.operator.work.NextAction;
import oracle.kubernetes.operator.work.Packet;
import oracle.kubernetes.operator.work.Step;
import org.apache.commons.lang3.builder.HashCodeBuilder;
import org.apache.commons.lang3.builder.ReflectionToStringBuilder;
import org.apache.commons.lang3.builder.ToStringStyle;
import org.joda.time.DateTime;

import static oracle.kubernetes.operator.VersionConstants.DEFAULT_DOMAIN_VERSION;

public class ConfigMapHelper {
  private static final LoggingFacade LOGGER = LoggingFactory.getLogger("Operator", "Operator");

  private static final String SCRIPT_LOCATION = "/scripts";
  private static ConfigMapComparator COMPARATOR = new ConfigMapComparatorImpl();

  private static final FileGroupReader scriptReader = new FileGroupReader(SCRIPT_LOCATION);

  private ConfigMapHelper() {
  }

  /**
   * Factory for {@link Step} that creates config map containing scripts.
   *
   * @param operatorNamespace the operator's namespace
   * @param domainNamespace the domain's namespace
   * @return Step for creating config map containing scripts
   */
  public static Step createScriptConfigMapStep(String operatorNamespace, String domainNamespace) {
    return new ScriptConfigMapStep(operatorNamespace, domainNamespace);
  }

  static FileGroupReader getScriptReader() {
    return scriptReader;
  }

  /**
   * Factory for {@link Step} that creates config map containing sit config.
   *
   * @param next Next step
   * @return Step for creating config map containing sit config
   */
  public static Step createSitConfigMapStep(Step next) {
    return new SitConfigMapStep(next);
  }

  /**
   * Factory for {@link Step} that deletes introspector config map.
   *
   * @param domainUid The unique identifier assigned to the Weblogic domain when it was registered
   * @param namespace Namespace
   * @param next Next processing step
   * @return Step for deleting introspector config map
   */
  public static Step deleteDomainIntrospectorConfigMapStep(
      String domainUid, String namespace, Step next) {
    return new DeleteIntrospectorConfigMapStep(domainUid, namespace, next);
  }

  public static Step readExistingSituConfigMap(String ns, String domainUid) {
    String situConfigMapName = ConfigMapHelper.SitConfigMapContext.getConfigMapName(domainUid);
    return new CallBuilder().readConfigMapAsync(situConfigMapName, ns, new ReadSituConfigMapStep());
  }

  static Map<String, String> parseIntrospectorResult(String text, String domainUid) {
    Map<String, String> map = new HashMap<>();
    String token = ">>>  updatedomainResult=";

    try (BufferedReader reader = new BufferedReader(new StringReader(text))) {
      String line = reader.readLine();
      while (line != null) {
        if (line.contains(token)) {
          int index = line.indexOf(token);
          int beg = index + 1 + token.length();
          map.put("UPDATEDOMAINRESULT", line.substring(beg - 1));
        }
        if (line.startsWith(">>>") && !line.endsWith("EOF")) {
          String filename = extractFilename(line);
          readFile(reader, filename, map, domainUid);
        }
        line = reader.readLine();
      }
    } catch (IOException exc) {
      LOGGER.warning(MessageKeys.CANNOT_PARSE_INTROSPECTOR_RESULT, domainUid, exc);
    }

    return map;
  }

  static void readFile(
      BufferedReader reader, String fileName, Map<String, String> map, String domainUid) {
    StringBuilder stringBuilder = new StringBuilder();
    try {
      String line = reader.readLine();
      while (line != null) {
        if (line.startsWith(">>>") && line.endsWith("EOF")) {
          map.put(fileName, stringBuilder.toString());
          return;
        } else {
          // add line to StringBuilder
          stringBuilder.append(line);
          stringBuilder.append(System.getProperty("line.separator"));
        }
        line = reader.readLine();
      }
    } catch (IOException ioe) {
      LOGGER.warning(MessageKeys.CANNOT_PARSE_INTROSPECTOR_FILE, fileName, domainUid, ioe);
    }
  }

  static String extractFilename(String line) {
    int lastSlash = line.lastIndexOf('/');
    String fname = line.substring(lastSlash + 1, line.length());
    return fname;
  }

  /**
   * getModelInImageSpecHash returns the hash for the fields that should be compared for changes.
   *
   * @param imageName image name
   * @return int hash value of the fields
   */
  public static int getModelInImageSpecHash(String imageName) {
    return new HashCodeBuilder(17, 37)
        .append(imageName)
        .toHashCode();
  }

  /**
   * parse domain topology yaml.
   * @param topologyYaml topology yaml.
   * @return parsed object hierarchy
   */
  public static DomainTopology parseDomainTopologyYaml(String topologyYaml) {
    ObjectMapper mapper = new ObjectMapper(new YAMLFactory());

    try {
      DomainTopology domainTopology = mapper.readValue(topologyYaml, DomainTopology.class);

      LOGGER.fine(
          ReflectionToStringBuilder.toString(domainTopology, ToStringStyle.MULTI_LINE_STYLE));

      return domainTopology;

    } catch (Exception e) {
      LOGGER.warning(MessageKeys.CANNOT_PARSE_TOPOLOGY, e);
    }

    return null;
  }

  interface ConfigMapComparator {
    /** Returns true if the actual map contains all of the entries from the expected map. */
    boolean containsAll(V1ConfigMap actual, V1ConfigMap expected);
  }

  static class ScriptConfigMapStep extends Step {
    final ConfigMapContext context;

    ScriptConfigMapStep(String operatorNamespace, String domainNamespace) {
      context = new ScriptConfigMapContext(this, operatorNamespace, domainNamespace);
    }

    @Override
    public NextAction apply(Packet packet) {
      return doNext(context.verifyConfigMap(getNext()), packet);
    }
  }

  static class ScriptConfigMapContext extends ConfigMapContext {
    private final Map<String, String> classpathScripts = loadScriptsFromClasspath();

    ScriptConfigMapContext(Step conflictStep, String operatorNamespace, String domainNamespace) {
      super(conflictStep, operatorNamespace, domainNamespace);

      this.model = createModel(classpathScripts);
    }

    private V1ConfigMap createModel(Map<String, String> data) {
      return new V1ConfigMap().metadata(createMetadata()).data(data);
    }

    private V1ObjectMeta createMetadata() {
      return super.createMetadata(KubernetesConstants.DOMAIN_CONFIG_MAP_NAME)
          .putLabelsItem(LabelConstants.OPERATORNAME_LABEL, operatorNamespace);
    }

    private synchronized Map<String, String> loadScriptsFromClasspath() {
      Map<String, String> scripts = scriptReader.loadFilesFromClasspath();
      LOGGER.fine(MessageKeys.SCRIPT_LOADED, this.domainNamespace);
      return scripts;
    }

    ResponseStep<V1ConfigMap> createReadResponseStep(Step next) {
      return new ReadResponseStep(next);
    }

    ResponseStep<V1ConfigMap> createCreateResponseStep(Step next) {
      return new CreateResponseStep(next);
    }

    ResponseStep<V1ConfigMap> createReplaceResponseStep(Step next) {
      return new ReplaceResponseStep(next);
    }

    Step updateConfigMap(Step next, V1ConfigMap existingConfigMap) {
      return new CallBuilder()
          .replaceConfigMapAsync(
              model.getMetadata().getName(),
              domainNamespace,
              createModel(getCombinedData(existingConfigMap)),
              createReplaceResponseStep(next));
    }

    Map<String, String> getCombinedData(V1ConfigMap existingConfigMap) {
      Map<String, String> updated = existingConfigMap.getData();
      updated.putAll(this.classpathScripts);
      return updated;
    }

    class ReadResponseStep extends DefaultResponseStep<V1ConfigMap> {
      ReadResponseStep(Step next) {
        super(next);
      }

      @Override
      public NextAction onSuccess(Packet packet, CallResponse<V1ConfigMap> callResponse) {
        V1ConfigMap existingMap = callResponse.getResult();
        if (existingMap == null) {
          return doNext(createConfigMap(getNext()), packet);
        } else if (isCompatibleMap(existingMap)) {
          logConfigMapExists();
          packet.put(ProcessingConstants.SCRIPT_CONFIG_MAP, existingMap);
          return doNext(packet);
        } else {
          return doNext(updateConfigMap(getNext(), existingMap), packet);
        }
      }
    }

    private class CreateResponseStep extends ResponseStep<V1ConfigMap> {
      CreateResponseStep(Step next) {
        super(next);
      }

      @Override
      public NextAction onFailure(Packet packet, CallResponse<V1ConfigMap> callResponse) {
        return super.onFailure(conflictStep, packet, callResponse);
      }

      @Override
      public NextAction onSuccess(Packet packet, CallResponse<V1ConfigMap> callResponse) {
        LOGGER.info(MessageKeys.CM_CREATED, KubernetesConstants.DOMAIN_CONFIG_MAP_NAME,
            domainNamespace);
        packet.put(ProcessingConstants.SCRIPT_CONFIG_MAP, callResponse.getResult());
        return doNext(packet);
      }
    }

    private class ReplaceResponseStep extends ResponseStep<V1ConfigMap> {
      ReplaceResponseStep(Step next) {
        super(next);
      }

      @Override
      public NextAction onFailure(Packet packet, CallResponse<V1ConfigMap> callResponse) {
        return super.onFailure(conflictStep, packet, callResponse);
      }

      @Override
      public NextAction onSuccess(Packet packet, CallResponse<V1ConfigMap> callResponse) {
        LOGGER.info(MessageKeys.CM_REPLACED, KubernetesConstants.DOMAIN_CONFIG_MAP_NAME,
            domainNamespace);
        packet.put(ProcessingConstants.SCRIPT_CONFIG_MAP, callResponse.getResult());
        return doNext(packet);
      }
    }
  }

  abstract static class ConfigMapContext {
    protected final Step conflictStep;
    protected final String operatorNamespace;
    protected final String domainNamespace;
    protected V1ConfigMap model;

    ConfigMapContext(Step conflictStep, String operatorNamespace, String domainNamespace) {
      this.conflictStep = conflictStep;
      this.operatorNamespace = operatorNamespace;
      this.domainNamespace = domainNamespace;
    }

    protected V1ObjectMeta createMetadata(String configMapName) {
      return new V1ObjectMeta()
          .name(configMapName)
          .namespace(this.domainNamespace)
          .putLabelsItem(LabelConstants.RESOURCE_VERSION_LABEL, DEFAULT_DOMAIN_VERSION)
          .putLabelsItem(LabelConstants.CREATEDBYOPERATOR_LABEL, "true");
    }

    Step verifyConfigMap(Step next) {
      return new CallBuilder()
          .readConfigMapAsync(
              model.getMetadata().getName(), domainNamespace, createReadResponseStep(next));
    }

    abstract ResponseStep<V1ConfigMap> createReadResponseStep(Step next);

    Step createConfigMap(Step next) {
      return new CallBuilder()
          .createConfigMapAsync(domainNamespace, model, createCreateResponseStep(next));
    }

    abstract ResponseStep<V1ConfigMap> createCreateResponseStep(Step next);

    protected boolean isCompatibleMap(V1ConfigMap existingMap) {
      return VersionHelper.matchesResourceVersion(existingMap.getMetadata(), DEFAULT_DOMAIN_VERSION)
          && COMPARATOR.containsAll(existingMap, this.model);
    }

    void logConfigMapExists() {
      LOGGER.fine(MessageKeys.CM_EXISTS, KubernetesConstants.DOMAIN_CONFIG_MAP_NAME, 
          domainNamespace);
    }
  }

  static class ConfigMapComparatorImpl implements ConfigMapComparator {
    @Override
    public boolean containsAll(V1ConfigMap actual, V1ConfigMap expected) {
      return actual.getData().entrySet().containsAll(expected.getData().entrySet());
    }
  }

  static class SitConfigMapStep extends Step {

    SitConfigMapStep(Step next) {
      super(next);
    }

    private static String getOperatorNamespace() {
      String namespace = System.getenv("OPERATOR_NAMESPACE");
      if (namespace == null) {
        namespace = "default";
      }
      return namespace;
    }

    @Override
    public NextAction apply(Packet packet) {
      DomainPresenceInfo info = packet.getSpi(DomainPresenceInfo.class);

      String result = (String) packet.remove(ProcessingConstants.DOMAIN_INTROSPECTOR_LOG_RESULT);
      // Parse results into separate data files
      Map<String, String> data = parseIntrospectorResult(result, info.getDomainUid());
      LOGGER.fine("================");
      LOGGER.fine(data.toString());
      LOGGER.fine("================");
      String topologyYaml = data.get("topology.yaml");
      String miiModelSecretsHash = data.get("secrets.md5");
      String miiDomainZipHash = data.get("domainzip_hash");
      if (topologyYaml != null) {
        LOGGER.fine("topology.yaml: " + topologyYaml);
        DomainTopology domainTopology = parseDomainTopologyYaml(topologyYaml);
        if (domainTopology == null || !domainTopology.getDomainValid()) {
          // If introspector determines Domain is invalid then log erros and terminate the fiber
          if (domainTopology != null) {
            logValidationErrors(domainTopology.getValidationErrors());
          }
          return doNext(null, packet);
        }
        WlsDomainConfig wlsDomainConfig = domainTopology.getDomain();
        ScanCache.INSTANCE.registerScan(
            info.getNamespace(), info.getDomainUid(), new Scan(wlsDomainConfig, new DateTime()));
        packet.put(ProcessingConstants.DOMAIN_TOPOLOGY, wlsDomainConfig);
        if (miiDomainZipHash != null) {
          packet.put(ProcessingConstants.DOMAIN_HASH, miiDomainZipHash);
        }
        if (miiModelSecretsHash != null) {
          packet.put(ProcessingConstants.SECRETS_HASH, miiModelSecretsHash);
        }
        String domainRestartVersion = info.getDomain().getRestartVersion();
        String domainIntrospectVersion = info.getDomain().getIntrospectVersion();
        int modelInImageSpecHash =  ConfigMapHelper.getModelInImageSpecHash(info.getDomain().getSpec().getImage());
        if (domainRestartVersion != null) {
          packet.put(ProcessingConstants.DOMAIN_RESTART_VERSION, domainRestartVersion);
          data.put(ProcessingConstants.DOMAIN_RESTART_VERSION, domainRestartVersion);
        }
        if (domainIntrospectVersion != null) {
          packet.put(ProcessingConstants.DOMAIN_INTROSPECT_VERSION, domainIntrospectVersion);
          data.put(ProcessingConstants.DOMAIN_INTROSPECT_VERSION, domainIntrospectVersion);
        }
        if ("FromModel".equals(info.getDomain().getDomainHomeSourceType())) {
          packet.put(ProcessingConstants.DOMAIN_INPUTS_HASH, String.valueOf(modelInImageSpecHash));
          data.put(ProcessingConstants.DOMAIN_INPUTS_HASH, String.valueOf(modelInImageSpecHash));
        }
<<<<<<< HEAD
        LOGGER.info(
=======
        LOGGER.fine(
>>>>>>> 17d36802
            MessageKeys.WLS_CONFIGURATION_READ,
            (System.currentTimeMillis() - ((Long) packet.get(JobHelper.START_TIME))),
            wlsDomainConfig);
        SitConfigMapContext context =
            new SitConfigMapContext(
                this, info.getDomainUid(), getOperatorNamespace(), info.getNamespace(), data);

        return doNext(
            DomainValidationSteps.createValidateDomainTopologyStep(context.verifyConfigMap(getNext())),
            packet
        );
      }

      // TODO: How do we handle no topology?
      return doNext(getNext(), packet);
    }

    private void logValidationErrors(List<String> validationErrors) {
      if (!validationErrors.isEmpty()) {
        for (String err : validationErrors) {
          LOGGER.severe(err);
        }
      }
    }
  }

  public static class SitConfigMapContext extends ConfigMapContext {
    final Map<String, String> data;
    final String domainUid;
    final String cmName;

    SitConfigMapContext(
        Step conflictStep,
        String domainUid,
        String operatorNamespace,
        String domainNamespace,
        Map<String, String> data) {
      super(conflictStep, operatorNamespace, domainNamespace);

      this.domainUid = domainUid;
      this.cmName = getConfigMapName(domainUid);
      this.data = data;
      this.model = createModel(data);
    }

    public static String getConfigMapName(String domainUid) {
      return domainUid + KubernetesConstants.INTROSPECTOR_CONFIG_MAP_NAME_SUFFIX;
    }

    private V1ConfigMap createModel(Map<String, String> data) {
      return new V1ConfigMap()
          .apiVersion("v1")
          .kind("ConfigMap")
          .metadata(createMetadata())
          .data(data);
    }

    ResponseStep<V1ConfigMap> createReadResponseStep(Step next) {
      return new ReadResponseStep(next);
    }

    private V1ObjectMeta createMetadata() {
      return super.createMetadata(cmName).putLabelsItem(LabelConstants.DOMAINUID_LABEL, domainUid);
    }

    ResponseStep<V1ConfigMap> createCreateResponseStep(Step next) {
      return new CreateResponseStep(next);
    }

    ResponseStep<V1ConfigMap> createReplaceResponseStep(Step next) {
      return new ReplaceResponseStep(next);
    }

    Step updateConfigMap(Step next, V1ConfigMap existingConfigMap) {
      return new CallBuilder()
          .replaceConfigMapAsync(
              model.getMetadata().getName(),
              domainNamespace,
              createModel(getCombinedData(existingConfigMap)),
              createReplaceResponseStep(next));
    }

    Map<String, String> getCombinedData(V1ConfigMap existingConfigMap) {
      Map<String, String> updated = existingConfigMap.getData();
      updated.putAll(this.data);
      return updated;
    }

    class ReadResponseStep extends DefaultResponseStep<V1ConfigMap> {
      ReadResponseStep(Step next) {
        super(next);
      }

      @Override
      public NextAction onSuccess(Packet packet, CallResponse<V1ConfigMap> callResponse) {
        V1ConfigMap existingMap = callResponse.getResult();
        if (existingMap == null) {
          return doNext(createConfigMap(getNext()), packet);
        } else if (isCompatibleMap(existingMap)) {
          logConfigMapExists();
          packet.put(ProcessingConstants.SIT_CONFIG_MAP, existingMap);
          return doNext(packet);
        } else {
          return doNext(updateConfigMap(getNext(), existingMap), packet);
        }
      }
    }

    private class CreateResponseStep extends ResponseStep<V1ConfigMap> {
      CreateResponseStep(Step next) {
        super(next);
      }

      @Override
      public NextAction onFailure(Packet packet, CallResponse<V1ConfigMap> callResponse) {
        return super.onFailure(conflictStep, packet, callResponse);
      }

      @Override
      public NextAction onSuccess(Packet packet, CallResponse<V1ConfigMap> callResponse) {
        LOGGER.info(MessageKeys.CM_CREATED, KubernetesConstants.DOMAIN_CONFIG_MAP_NAME, 
            domainNamespace);
        packet.put(ProcessingConstants.SIT_CONFIG_MAP, callResponse.getResult());
        return doNext(packet);
      }
    }

    private class ReplaceResponseStep extends ResponseStep<V1ConfigMap> {
      ReplaceResponseStep(Step next) {
        super(next);
      }

      @Override
      public NextAction onFailure(Packet packet, CallResponse<V1ConfigMap> callResponse) {
        return super.onFailure(conflictStep, packet, callResponse);
      }

      @Override
      public NextAction onSuccess(Packet packet, CallResponse<V1ConfigMap> callResponse) {
        LOGGER.info(MessageKeys.CM_REPLACED, KubernetesConstants.DOMAIN_CONFIG_MAP_NAME,
            domainNamespace);
        packet.put(ProcessingConstants.SIT_CONFIG_MAP, callResponse.getResult());
        return doNext(packet);
      }
    }
  }

  private static class DeleteIntrospectorConfigMapStep extends Step {
    private final String domainUid;
    private final String namespace;

    DeleteIntrospectorConfigMapStep(String domainUid, String namespace, Step next) {
      super(next);
      this.domainUid = domainUid;
      this.namespace = namespace;
    }

    @Override
    public NextAction apply(Packet packet) {
      return doNext(deleteSitConfigMap(getNext()), packet);
    }

    String getConfigMapDeletedMessageKey() {
      return "Domain Introspector config map "
          + SitConfigMapContext.getConfigMapName(this.domainUid)
          + " deleted";
    }

    protected void logConfigMapDeleted() {
      LOGGER.fine(getConfigMapDeletedMessageKey());
    }

    private Step deleteSitConfigMap(Step next) {
      logConfigMapDeleted();
      String configMapName = SitConfigMapContext.getConfigMapName(this.domainUid);
      Step step =
          new CallBuilder()
              .deleteConfigMapAsync(
                  configMapName,
                  this.namespace,
                  new V1DeleteOptions(),
                  new DefaultResponseStep<>(next));
      return step;
    }
  }

  private static class ReadSituConfigMapStep extends ResponseStep<V1ConfigMap> {

    ReadSituConfigMapStep() {
    }

    @Override
    public NextAction onFailure(Packet packet, CallResponse<V1ConfigMap> callResponse) {
      return callResponse.getStatusCode() == CallBuilder.NOT_FOUND
          ? onSuccess(packet, callResponse)
          : super.onFailure(packet, callResponse);
    }

    @Override
    public NextAction onSuccess(Packet packet, CallResponse<V1ConfigMap> callResponse) {
      DomainPresenceInfo info = packet.getSpi(DomainPresenceInfo.class);

      V1ConfigMap result = callResponse.getResult();
      if (result != null) {
        Map<String, String> data = result.getData();
        final String topologyYaml = data.get("topology.yaml");
        final String miiModelSecretsHash = data.get("secrets.md5");
        final String miiDomainZipHash = data.get("domainzip_hash");
        final String domainRestartVersion = data.get(ProcessingConstants.DOMAIN_RESTART_VERSION);
        final String domainIntrospectVersion = data.get(ProcessingConstants.DOMAIN_INTROSPECT_VERSION);
        final String modelInImageSpecHash = data.get(ProcessingConstants.DOMAIN_INPUTS_HASH);

        LOGGER.finest("ReadSituConfigMapStep.onSuccess restart version (from ino spec) "
            + info.getDomain().getRestartVersion());
        LOGGER.finest("ReadSituConfigMapStep.onSuccess introspect version  (from ino spec) "
            + info.getDomain().getIntrospectVersion());
        LOGGER.finest("ReadSituConfigMapStep.onSuccess restart version from cm result "
            + domainRestartVersion);
        LOGGER.finest("ReadSituConfigMapStep.onSuccess introspect version from cm result "
            + domainIntrospectVersion);
        LOGGER.finest("ReadSituConfigMapStep.onSuccess image spec hash from cm result "
            + modelInImageSpecHash);

        if (topologyYaml != null) {

          if (miiDomainZipHash != null) {
            packet.put(ProcessingConstants.DOMAIN_HASH, miiDomainZipHash);
          }

          if (miiModelSecretsHash != null) {
            packet.put(ProcessingConstants.SECRETS_HASH, miiModelSecretsHash);
          }

          if (domainIntrospectVersion != null) {
            packet.put(ProcessingConstants.DOMAIN_INTROSPECT_VERSION, domainIntrospectVersion);
          }

          if (domainRestartVersion != null) {
            packet.put(ProcessingConstants.DOMAIN_RESTART_VERSION, domainRestartVersion);
          }

          if (modelInImageSpecHash != null) {
            packet.put(ProcessingConstants.DOMAIN_INPUTS_HASH, modelInImageSpecHash);
          }

          ConfigMapHelper.DomainTopology domainTopology =
              ConfigMapHelper.parseDomainTopologyYaml(topologyYaml);
          if (domainTopology != null) {
            WlsDomainConfig wlsDomainConfig = domainTopology.getDomain();
            ScanCache.INSTANCE.registerScan(
                info.getNamespace(),
                info.getDomainUid(),
                new Scan(wlsDomainConfig, new DateTime()));
            packet.put(ProcessingConstants.DOMAIN_TOPOLOGY, wlsDomainConfig);
            return doNext(DomainValidationSteps.createValidateDomainTopologyStep(getNext()), packet);
          }
        }

      }
      return doNext(packet);
    }
  }

  /**
   * Domain topology.
   */
  public static class DomainTopology {
    private boolean domainValid;
    private WlsDomainConfig domain;
    private List<String> validationErrors;

    /**
     * check if domain is valid.
     * @return true, if valid
     */
    public boolean getDomainValid() {
      // domainValid = true AND no validation errors exist
      return domainValid && getValidationErrors().isEmpty();
    }

    public void setDomainValid(boolean domainValid) {
      this.domainValid = domainValid;
    }

    public WlsDomainConfig getDomain() {
      this.domain.processDynamicClusters();
      return this.domain;
    }

    public void setDomain(WlsDomainConfig domain) {
      this.domain = domain;
    }

    /**
     * Retrieve validation errors.
     * @return validation errors
     */
    public List<String> getValidationErrors() {
      if (validationErrors == null) {
        validationErrors = Collections.emptyList();
      }

      if (!domainValid && validationErrors.isEmpty()) {
        // add a log message that domain was marked invalid since we have no validation
        // errors from introspector.
        validationErrors = new ArrayList<>();
        validationErrors.add(
            "Error, domain is invalid although there are no validation errors from introspector job.");
      }

      return validationErrors;
    }

    public void setValidationErrors(List<String> validationErrors) {
      this.validationErrors = validationErrors;
    }

    /**
     * to string.
     * @return string
     */
    public String toString() {
      if (domainValid) {
        return "domain: " + domain;
      }
      return "domainValid: " + domainValid + ", validationErrors: " + validationErrors;
    }
  }
}<|MERGE_RESOLUTION|>--- conflicted
+++ resolved
@@ -422,11 +422,7 @@
           packet.put(ProcessingConstants.DOMAIN_INPUTS_HASH, String.valueOf(modelInImageSpecHash));
           data.put(ProcessingConstants.DOMAIN_INPUTS_HASH, String.valueOf(modelInImageSpecHash));
         }
-<<<<<<< HEAD
-        LOGGER.info(
-=======
         LOGGER.fine(
->>>>>>> 17d36802
             MessageKeys.WLS_CONFIGURATION_READ,
             (System.currentTimeMillis() - ((Long) packet.get(JobHelper.START_TIME))),
             wlsDomainConfig);
