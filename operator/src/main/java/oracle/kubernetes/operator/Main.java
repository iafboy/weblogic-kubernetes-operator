--- conflicted
+++ resolved
@@ -233,21 +233,7 @@
 
   private static void stopNamespaces(Collection<String> namespacesToStop) {
     for (String ns : namespacesToStop) {
-<<<<<<< HEAD
       stopNamespace(ns);
-=======
-      processor.stopNamespace(ns);
-      AtomicBoolean stopping = isNamespaceStopping.remove(ns);
-      if (stopping != null) {
-        stopping.set(true);
-      }
-      isNamespaceStarted.remove(ns);
-      domainWatchers.remove(ns);
-      eventWatchers.remove(ns);
-      podWatchers.remove(ns);
-      serviceWatchers.remove(ns);
-      JobWatcher.removeNamespace(ns);
->>>>>>> 43cc236b
     }
   }
 
