// Copyright 2017, 2018, Oracle Corporation and/or its affiliates.  All rights reserved.
// Licensed under the Universal Permissive License v 1.0 as shown at http://oss.oracle.com/licenses/upl.

package oracle.kubernetes.operator.wlsconfig;

import oracle.kubernetes.operator.ProcessingConstants;
import oracle.kubernetes.weblogic.domain.v1.Domain;
import oracle.kubernetes.weblogic.domain.v1.DomainSpec;
import oracle.kubernetes.weblogic.domain.v1.ServerHealth;
import oracle.kubernetes.weblogic.domain.v1.SubsystemHealth;
import oracle.kubernetes.operator.helpers.DomainPresenceInfo;
import oracle.kubernetes.operator.helpers.ServerKubernetesObjects;
import oracle.kubernetes.operator.http.HttpClient;
import oracle.kubernetes.operator.logging.LoggingFacade;
import oracle.kubernetes.operator.logging.LoggingFactory;
import oracle.kubernetes.operator.logging.MessageKeys;
import oracle.kubernetes.operator.work.ContainerResolver;
import oracle.kubernetes.operator.work.NextAction;
import oracle.kubernetes.operator.work.Packet;
import oracle.kubernetes.operator.work.Step;

import java.util.ArrayList;
import java.util.Iterator;
import java.util.List;
import java.util.Random;
import java.util.concurrent.ConcurrentMap;
import java.util.concurrent.ExecutionException;
import java.util.concurrent.Future;
import java.util.concurrent.ScheduledExecutorService;
import java.util.concurrent.TimeUnit;
import java.util.concurrent.TimeoutException;

import org.joda.time.DateTime;

import com.fasterxml.jackson.databind.JsonNode;
import com.fasterxml.jackson.databind.ObjectMapper;

import io.kubernetes.client.models.V1ObjectMeta;
import io.kubernetes.client.models.V1Service;

/**
 * A helper class to retrieve configuration or health information from WebLogic servers.
 * It also contains method to perform configuration updates to a WebLogic domain.
 */
public class WlsRetriever {
  public static final String KEY = "wlsDomainConfig";
  
  private String namespace;
  private HttpClient httpClient;
  private String asServiceName;
  private String adminSecretName;

  private static final LoggingFacade LOGGER = LoggingFactory.getLogger("Operator", "Operator");

  // timeout for reading server configured for the cluster from admin server - default is 180s
  private static final int READ_CONFIG_TIMEOUT_MILLIS = Integer.getInteger("read.config.timeout.ms", 180000);

  // timeout for updating server configuration - default is 60s
  private static final int UPDATE_CONFIG_TIMEOUT_MILLIS = Integer.getInteger("update.config.timeout.ms", 60000);

  // wait time before retrying to read server configured for the cluster from admin server - default is 1s
  private static final int READ_CONFIG_RETRY_MILLIS = Integer.getInteger("read.config.retry.ms", 1000);

  /**
   * Constructor.
   *
   * @param namespace       The Namespace in which the target Domain is located.
   * @param asServiceName   The name of the Kubernetes Service which provides access to the Admin Server.
   * @param adminSecretName The name of the Kubernetes Secret which contains the credentials to authenticate to the Admin Server.
   * @return The WlsRetriever object for the specified inputs.
   */
  public static WlsRetriever create(String namespace, String asServiceName, String adminSecretName) {
    return new WlsRetriever(namespace, asServiceName, adminSecretName);
  }

  /**
   * Constructor.
   *
   * @param namespace       The Namespace in which the target Domain is located.
   * @param asServiceName   The name of the Kubernetes Service which provides access to the Admin Server.
   * @param adminSecretName The name of the Kubernetes Secret which contains the credentials to authenticate to the Admin Server.
   */
  public WlsRetriever(String namespace, String asServiceName, String adminSecretName) {
    this.namespace = namespace;
    this.asServiceName = asServiceName;
    this.adminSecretName = adminSecretName;
  }

  
  private static final String START_TIME = "WlsRetriever-startTime";
  private static final String RETRY_COUNT = "WlsRetriever-retryCount";
  private static final Random R = new Random();
  private static final int HIGH = 50;
  private static final int LOW = 10;
  private static final int SCALE = 100;
  private static final int MAX = 10000;

  private enum RequestType {
    CONFIG,
    HEALTH
  }
  
  /**
   * Creates asynchronous {@link Step} to read configuration from an admin server
   *
   * @param next Next processing step
   * @return asynchronous step
   */
  public static Step readConfigStep(Step next) {
    return new ReadStep(RequestType.CONFIG, next);
  }
  
  /**
   * Creates asynchronous {@link Step} to read health from a server instance.
   * @param next Next processing step
   * @return asynchronous step
   */
  public static Step readHealthStep(Step next) {
    return new ReadStep(RequestType.HEALTH, next);
  }
  
  private static final class ReadStep extends Step {
    private final RequestType requestType;
    
    public ReadStep(RequestType requestType, Step next) {
      super(next);
      this.requestType = requestType;
    }

    @Override
    public NextAction apply(Packet packet) {
      try {
        DomainPresenceInfo info = packet.getSPI(DomainPresenceInfo.class);

        packet.putIfAbsent(START_TIME, Long.valueOf(System.currentTimeMillis()));

        Domain dom = info.getDomain();
        V1ObjectMeta meta = dom.getMetadata();
        DomainSpec spec = dom.getSpec();
        String namespace = meta.getNamespace();
        
        String serverName;
        if (RequestType.CONFIG.equals(requestType)) {
          serverName = spec.getAsName();
        } else {
          serverName = (String) packet.get(ProcessingConstants.SERVER_NAME);
        }
  
        ServerKubernetesObjects sko = info.getServers().get(serverName);
        String adminSecretName = spec.getAdminSecret() == null ? null : spec.getAdminSecret().getName();
        
        Step getClient = HttpClient.createAuthenticatedClientForServer(
            namespace, adminSecretName, 
            new WithHttpClientStep(requestType, sko.getService().get(), next));
        packet.remove(RETRY_COUNT);
        return doNext(getClient, packet);
      } catch (Throwable t) {
        LOGGER.info(MessageKeys.EXCEPTION, t);
        // exponential back-off
        Integer retryCount = (Integer) packet.get(RETRY_COUNT);
        if (retryCount == null) {
          retryCount = 0;
        }
        long waitTime = Math.min((2 << ++retryCount) * SCALE, MAX) + (R.nextInt(HIGH - LOW) + LOW);
        packet.put(RETRY_COUNT, retryCount);
        return doRetry(packet, waitTime, TimeUnit.MILLISECONDS);
      }
    }
  }

  /**
   * Step for updating the cluster size of a WebLogic dynamic cluster
   */
  static final class UpdateDynamicClusterStep extends Step {

    final WlsClusterConfig wlsClusterConfig;
    final int targetClusterSize;

    /**
     * Constructor
     *
     * @param wlsClusterConfig The WlsClusterConfig object for the WebLogic dynamic cluster to be updated
     * @param targetClusterSize The target dynamic cluster size
     * @param next The next Step to be performed
     */
    public UpdateDynamicClusterStep(WlsClusterConfig wlsClusterConfig,
                                    int targetClusterSize, Step next) {
      super(next);
      this.wlsClusterConfig = wlsClusterConfig;
      this.targetClusterSize = targetClusterSize;
    }

    /**
     * {@inheritDoc}
     */
    @Override
    public NextAction apply(Packet packet) {

      String clusterName = wlsClusterConfig == null? "null": wlsClusterConfig.getClusterName();

      if (wlsClusterConfig == null || !wlsClusterConfig.hasDynamicServers()) {
        LOGGER.warning(MessageKeys.WLS_UPDATE_CLUSTER_SIZE_INVALID_CLUSTER, clusterName);
      } else {
        try {
          LOGGER.info(MessageKeys.WLS_UPDATE_CLUSTER_SIZE_STARTING, clusterName, targetClusterSize);
          HttpClient httpClient = (HttpClient) packet.get(HttpClient.KEY);
          DomainPresenceInfo info = packet.getSPI(DomainPresenceInfo.class);

          long startTime = System.currentTimeMillis();

          String serviceURL = HttpClient.getServiceURL(info.getAdmin().getService().get());

          Domain dom = info.getDomain();
          DomainSpec domainSpec = dom.getSpec();
          String machineNamePrefix = Util.getMachineNamePrefix(domainSpec, wlsClusterConfig);

          boolean successful = updateDynamicClusterSizeWithServiceURL(wlsClusterConfig,
                  machineNamePrefix, targetClusterSize, httpClient, serviceURL);

          if (successful) {
            LOGGER.info(MessageKeys.WLS_CLUSTER_SIZE_UPDATED, clusterName, targetClusterSize, (System.currentTimeMillis() - startTime));
          } else {
            LOGGER.warning(MessageKeys.WLS_UPDATE_CLUSTER_SIZE_FAILED, clusterName,  null);
          }
        } catch (Throwable t) {
          LOGGER.warning(MessageKeys.WLS_UPDATE_CLUSTER_SIZE_FAILED, clusterName, t);
        }
      }
      return doNext(packet);
    }
  }

  private static final class WithHttpClientStep extends Step {
    private final RequestType requestType;
    private final V1Service service;

    public WithHttpClientStep(RequestType requestType, V1Service service, Step next) {
      super(next);
      this.requestType = requestType;
      this.service = service;
    }

    /**
     * {@inheritDoc}
     */
    @Override
    public NextAction apply(Packet packet) {
      try {
        HttpClient httpClient = (HttpClient) packet.get(HttpClient.KEY);
        DomainPresenceInfo info = packet.getSPI(DomainPresenceInfo.class);
        Domain dom = info.getDomain();
  
        String serviceURL = HttpClient.getServiceURL(service);

        if (RequestType.CONFIG.equals(requestType)) {
          WlsDomainConfig wlsDomainConfig = null;
          String jsonResult = httpClient.executePostUrlOnServiceClusterIP(
              WlsDomainConfig.getRetrieveServersSearchUrl(), serviceURL,
              WlsDomainConfig.getRetrieveServersSearchPayload()).getResponse();
          if (jsonResult != null) {
            wlsDomainConfig = WlsDomainConfig.create(jsonResult);
          }

          List<ConfigUpdate> suggestedConfigUpdates = new ArrayList<>();

          // This logs warning messages as well as returning a list of suggested
          // WebLogic configuration updates, but it does not update the DomainSpec.
          wlsDomainConfig.validate(dom.getSpec(), suggestedConfigUpdates);

          info.setScan(wlsDomainConfig);
          info.setLastScanTime(new DateTime());
    
          LOGGER.info(MessageKeys.WLS_CONFIGURATION_READ, (System.currentTimeMillis() - ((Long) packet.get(START_TIME))), wlsDomainConfig);

          // If there are suggested WebLogic configuration update, perform them as the
          // next Step, then read the updated WebLogic configuration again after the
          // update(s) are performed.
          if (!suggestedConfigUpdates.isEmpty()) {
            Step nextStep = new WithHttpClientStep(requestType, service, next); // read WebLogic config again after config updates
            for(ConfigUpdate suggestedConfigUpdate: suggestedConfigUpdates) {
              nextStep = suggestedConfigUpdate.createStep(nextStep);
            }
            return doNext(nextStep, packet);
          }

        } else { // RequestType.HEALTH
          String jsonResult = httpClient.executePostUrlOnServiceClusterIP(
              getRetrieveHealthSearchUrl(), serviceURL,
              getRetrieveHealthSearchPayload()).getResponse();
          
          ObjectMapper mapper = new ObjectMapper();
          JsonNode root = mapper.readTree(jsonResult);
          
          JsonNode state = null;
          JsonNode subsystemName = null;
          JsonNode symptoms = null;
          JsonNode overallHealthState = root.path("overallHealthState");
          if (overallHealthState != null) {
            state = overallHealthState.path("state");
            subsystemName = overallHealthState.path("subsystemName");
            symptoms = overallHealthState.path("symptoms");
          }
          JsonNode activationTime = root.path("activationTime");
          
          List<String> sym = new ArrayList<>();
          if (symptoms != null) {
            Iterator<JsonNode> it = symptoms.elements();
            while (it.hasNext()) {
              sym.add(it.next().asText());
            }
          }
          
          String subName = null;
          if (subsystemName != null) {
            String s = subsystemName.asText();
            if (s != null && !"null".equals(s)) {
              subName = s;
            }
          }
          
          ServerHealth health = new ServerHealth()
              .withOverallHealth(state != null ? state.asText() : null)
              .withActivationTime(activationTime != null ? new DateTime(activationTime.asLong()) : null);
          if (subName != null) {
            health.getSubsystems().add(new SubsystemHealth()
                .withSubsystemName(subName)
                .withSymptoms(sym));
          }
          
          @SuppressWarnings("unchecked")
          ConcurrentMap<String, ServerHealth> serverHealthMap = (ConcurrentMap<String, ServerHealth>) packet
              .get(ProcessingConstants.SERVER_HEALTH_MAP);
          serverHealthMap.put((String) packet.get(ProcessingConstants.SERVER_NAME), health);
        }

        return doNext(packet);
      } catch (Throwable t) {
        LOGGER.warning(MessageKeys.WLS_CONFIGURATION_READ_FAILED, t);

        // exponential back-off
        Integer retryCount = (Integer) packet.get(RETRY_COUNT);
        if (retryCount == null) {
          retryCount = 0;
        }
        long waitTime = Math.min((2 << ++retryCount) * SCALE, MAX) + (R.nextInt(HIGH - LOW) + LOW);
        packet.put(RETRY_COUNT, retryCount);
        return doRetry(packet, waitTime, TimeUnit.MILLISECONDS);
      }
    }
  }

  public static String getRetrieveHealthSearchUrl() {
    return "/management/weblogic/latest/serverRuntime/search";
  }

  // overallHealthState, healthState
  
  public static String getRetrieveHealthSearchPayload() {
    return "{ fields: [ 'overallHealthState', 'activationTime' ], links: [] }";
  }

  /**
   * Returns from admin server selected server configurations of all WLS servers configured in the domain. The method
   * would repeatedly try to connect to the admin server to retrieve the configuration until the configured timeout
   * occurs.
   *
   * @return A WlsClusterConfig object containing selected server configurations of all WLS servers configured in the
   * domain that belongs to a cluster. This method returns an empty configuration object even if it fails to retrieve
   * WLS configuration from the admin server.
   */
  public WlsDomainConfig readConfig() {

    LOGGER.entering();

<<<<<<< HEAD
    final long timeout = READ_CONFIG_TIMEOUT_MILLIS;
    ExecutorService executorService = Executors.newSingleThreadExecutor();
=======
    long timeout = READ_CONFIG_TIMEOUT_MILLIS;
    ScheduledExecutorService executorService = ContainerResolver.getInstance().getContainer().getSPI(ScheduledExecutorService.class);
>>>>>>> e5da9126
    long startTime = System.currentTimeMillis();
    Future<WlsDomainConfig> future = executorService.submit(() -> getWlsDomainConfig(timeout));
    executorService.shutdown();
    WlsDomainConfig wlsConfig = null;
    try {
      wlsConfig = future.get(timeout, TimeUnit.MILLISECONDS);
      LOGGER.info(MessageKeys.WLS_CONFIGURATION_READ, (System.currentTimeMillis() - startTime), wlsConfig);
    } catch (InterruptedException | ExecutionException e) {
      LOGGER.warning(MessageKeys.WLS_CONFIGURATION_READ_FAILED, e);
    } catch (TimeoutException e) {
      LOGGER.warning(MessageKeys.WLS_CONFIGURATION_READ_TIMED_OUT, timeout);
    }
    if (wlsConfig == null) {
      wlsConfig = new WlsDomainConfig(null);
    }

    LOGGER.exiting(wlsConfig);
    return wlsConfig;
  }

  /**
   * Method called by the Callable that is submitted from the readConfig method for reading the WLS server
   * configurations
   *
   * @param timeoutMillis Maximum amount of time in milliseconds to try to read configuration from the admin server
   *                     before giving up
   *
   * @return A WlsClusterConfig object containing selected server configurations of all WLS servers configured in the
   * cluster. Method returns empty configuration object if timeout occurs before the configuration could be read from
   * the admin server.
   * @throws Exception if an exception occurs in the attempt just prior to the timeout
   */
  private WlsDomainConfig getWlsDomainConfig(final long timeoutMillis) throws Exception {
    LOGGER.entering();

    WlsDomainConfig result = null;
    String jsonResult = executePostUrlWithRetry(
            WlsDomainConfig.getRetrieveServersSearchUrl(),
            WlsDomainConfig.getRetrieveServersSearchPayload(),
            timeoutMillis);
    if (jsonResult != null) {
      result = WlsDomainConfig.create(jsonResult);
    }
    LOGGER.exiting(result);
    return result;
  }

  /**
   * Invokes a HTTP POST request using the provided URL and payload, and retry the request until it
   * succeeded or the specified timeout period has reached.
   *
   * @param url The URL of the HTTP post request to be invoked
   * @param payload The payload of the HTTP Post request to be invoked
   * @param timeoutMillis Timeout in milliseconds
   * @return The Json string returned from the HTTP POST request
   * @throws Exception Any exception thrown while trying to invoke the HTTP POST request
   */
  private String executePostUrlWithRetry(final String url, final String payload, final long timeoutMillis)
          throws Exception {
    LOGGER.entering();

    long stopTime = System.currentTimeMillis() + timeoutMillis;
    Exception exception = null;
    String jsonResult = null;
    long timeRemaining = stopTime - System.currentTimeMillis();
    // keep trying and ignore exceptions until timeout.
    while (timeRemaining > 0 && jsonResult == null) {
      LOGGER.info(MessageKeys.WLS_CONFIGURATION_READ_TRYING, timeRemaining);
      exception = null;
      try {
        String serviceURL = connectAndGetServiceURL();
        jsonResult = httpClient.executePostUrlOnServiceClusterIP(url, serviceURL, payload).getResponse();
      } catch (Exception e) {
        exception = e;
        LOGGER.info(MessageKeys.WLS_CONFIGURATION_READ_RETRY, e, READ_CONFIG_RETRY_MILLIS);
      }
      if (jsonResult == null) {
        try {
          // sleep before retrying
          Thread.sleep(READ_CONFIG_RETRY_MILLIS);
        } catch (InterruptedException ex) {
          // ignore
        }
      }
      timeRemaining = stopTime - System.currentTimeMillis();
    }
    if (jsonResult == null && exception != null) {
      LOGGER.throwing(exception);
      throw exception;
    }
    LOGGER.exiting(jsonResult);
    return jsonResult;
  }

  /**
   * Update the dynamic cluster size of the WLS cluster configuration.
   *
   * @param wlsClusterConfig The WlsClusterConfig object of the WLS cluster whose cluster size needs to be updated
   * @param machineNamePrefix Prefix of names of new machines to be created
   * @param targetClusterSize The target dynamic cluster size
   * @return true if the request to update the cluster size is successful, false if it was not successful within the
   *         time period, or the cluster is not a dynamic cluster
   */
  public boolean updateDynamicClusterSize(final WlsClusterConfig wlsClusterConfig,
                                          final String machineNamePrefix,
                                          final int targetClusterSize) {

    LOGGER.entering();

    final long timeout = UPDATE_CONFIG_TIMEOUT_MILLIS;

    String clusterName = wlsClusterConfig == null? "null": wlsClusterConfig.getClusterName();

    if (wlsClusterConfig == null || !wlsClusterConfig.hasDynamicServers()) {
      LOGGER.warning(MessageKeys.WLS_UPDATE_CLUSTER_SIZE_INVALID_CLUSTER, clusterName);
      return false;
    }

    ExecutorService executorService = Executors.newSingleThreadExecutor();
    long startTime = System.currentTimeMillis();
    Future<Boolean> future = executorService.submit(() -> doUpdateDynamicClusterSize(wlsClusterConfig, machineNamePrefix, targetClusterSize));
    executorService.shutdown();
    boolean result = false;
    try {
      result = future.get(timeout, TimeUnit.MILLISECONDS);
      if (result) {
        LOGGER.info(MessageKeys.WLS_CLUSTER_SIZE_UPDATED, clusterName, targetClusterSize, (System.currentTimeMillis() - startTime));
      } else {
        LOGGER.warning(MessageKeys.WLS_UPDATE_CLUSTER_SIZE_FAILED, clusterName,  null);
      }
    } catch (InterruptedException | ExecutionException e) {
      LOGGER.warning(MessageKeys.WLS_UPDATE_CLUSTER_SIZE_FAILED, clusterName,  e);
    } catch (TimeoutException e) {
      LOGGER.warning(MessageKeys.WLS_UPDATE_CLUSTER_SIZE_TIMED_OUT, clusterName, timeout);
    }
    LOGGER.exiting(result);
    return result;
  }

  /**
   * Method called by the Callable that is submitted from the updateDynamicClusterSize method for updating the
   * WLS dynamic cluster size configuration.
   *
   * @param wlsClusterConfig The WlsClusterConfig object of the WLS cluster whose cluster size needs to be updated. The
   *                         caller should make sure that the cluster is a dynamic cluster.
   * @param machineNamePrefix Prefix of names of new machines to be created
   * @param targetClusterSize The target dynamic cluster size
   * @return true if the request to update the cluster size is successful, false if it was not successful
   */

  private boolean doUpdateDynamicClusterSize(final WlsClusterConfig wlsClusterConfig,
                                             final String machineNamePrefix,
                                             final int targetClusterSize) throws Exception {
    LOGGER.entering();

    String serviceURL = connectAndGetServiceURL();

    boolean result = updateDynamicClusterSizeWithServiceURL(wlsClusterConfig, machineNamePrefix,
            targetClusterSize, httpClient, serviceURL);

    LOGGER.exiting(result);
    return result;
  }

  /**
   * Static method to update the WebLogic dynamic cluster size configuration.
   *
   * @param wlsClusterConfig The WlsClusterConfig object of the WLS cluster whose cluster size needs to be updated. The
   *                         caller should make sure that the cluster is a dynamic cluster.
   * @param machineNamePrefix Prefix of names of new machines to be created
   * @param targetClusterSize The target dynamic cluster size
   * @param httpClient HttpClient object for issuing the REST request
   * @param serviceURL service URL of the WebLogic admin server
   *
   * @return true if the request to update the cluster size is successful, false if it was not successful
   */

  private static boolean updateDynamicClusterSizeWithServiceURL(final WlsClusterConfig wlsClusterConfig,
                                                                final String machineNamePrefix,
                                                                final int targetClusterSize,
                                                                final HttpClient httpClient,
                                                                final String serviceURL) {
    LOGGER.entering();

    boolean result = false;
    // Create machine(s)
    String newMachineNames[] = wlsClusterConfig.getMachineNamesForDynamicServers(machineNamePrefix, targetClusterSize);
    for (String machineName: newMachineNames) {
      LOGGER.info(MessageKeys.WLS_CREATING_MACHINE, machineName);
      httpClient.executePostUrlOnServiceClusterIP(WlsMachineConfig.getCreateUrl(),
              serviceURL, WlsMachineConfig.getCreatePayload(machineName));
    }

    // Update the dynamic cluster size of the WebLogic cluster
    String jsonResult = httpClient.executePostUrlOnServiceClusterIP(
            wlsClusterConfig.getUpdateDynamicClusterSizeUrl(),
            serviceURL,
            wlsClusterConfig.getUpdateDynamicClusterSizePayload(targetClusterSize)).getResponse();

    result = wlsClusterConfig.checkUpdateDynamicClusterSizeJsonResult(jsonResult);
    LOGGER.exiting(result);
    return result;
  }

  /**
   * Connect to the WebLogic Administration Server and returns the service URL
   *
   * @return serviceURL for issuing HTTP requests to the admin server
   */
  String connectAndGetServiceURL() {
    if (httpClient == null) {
      httpClient = HttpClient.createAuthenticatedClientForServer(namespace, adminSecretName);
    }

    return HttpClient.getServiceURL(asServiceName, namespace);
  }
  
}<|MERGE_RESOLUTION|>--- conflicted
+++ resolved
@@ -372,13 +372,8 @@
 
     LOGGER.entering();
 
-<<<<<<< HEAD
     final long timeout = READ_CONFIG_TIMEOUT_MILLIS;
-    ExecutorService executorService = Executors.newSingleThreadExecutor();
-=======
-    long timeout = READ_CONFIG_TIMEOUT_MILLIS;
     ScheduledExecutorService executorService = ContainerResolver.getInstance().getContainer().getSPI(ScheduledExecutorService.class);
->>>>>>> e5da9126
     long startTime = System.currentTimeMillis();
     Future<WlsDomainConfig> future = executorService.submit(() -> getWlsDomainConfig(timeout));
     executorService.shutdown();
@@ -497,7 +492,7 @@
       return false;
     }
 
-    ExecutorService executorService = Executors.newSingleThreadExecutor();
+    ScheduledExecutorService executorService = ContainerResolver.getInstance().getContainer().getSPI(ScheduledExecutorService.class);
     long startTime = System.currentTimeMillis();
     Future<Boolean> future = executorService.submit(() -> doUpdateDynamicClusterSize(wlsClusterConfig, machineNamePrefix, targetClusterSize));
     executorService.shutdown();
