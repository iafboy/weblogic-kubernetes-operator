// Copyright 2018, Oracle Corporation and/or its affiliates.  All rights reserved.
// Licensed under the Universal Permissive License v 1.0 as shown at
// http://oss.oracle.com/licenses/upl.

package oracle.kubernetes.operator.helpers;

import static org.hamcrest.Matchers.anEmptyMap;
import static org.hamcrest.Matchers.equalTo;
import static org.hamcrest.Matchers.hasEntry;
import static org.hamcrest.Matchers.is;
import static org.hamcrest.Matchers.sameInstance;
import static org.hamcrest.junit.MatcherAssert.assertThat;

import com.meterware.simplestub.Memento;
import com.meterware.simplestub.StaticStubSupport;
import io.kubernetes.client.models.V1ObjectMeta;
import java.util.ArrayList;
import java.util.List;
import java.util.concurrent.ConcurrentHashMap;
import oracle.kubernetes.TestUtils;
import oracle.kubernetes.weblogic.domain.v2.Domain;
import oracle.kubernetes.weblogic.domain.v2.DomainSpec;
import org.junit.After;
import org.junit.Before;
<<<<<<< HEAD
import org.junit.Ignore;
import org.junit.Rule;
=======
>>>>>>> 9cf87f5d
import org.junit.Test;

public class ServerKubernetesObjectsLookupTest {

  private List<Memento> mementos = new ArrayList<>();

  @Before
  public void setUp() throws Exception {
    mementos.add(TestUtils.silenceOperatorLogger());
    mementos.add(
        StaticStubSupport.install(
            DomainPresenceInfoManager.class, "domains", new ConcurrentHashMap<>()));
    mementos.add(
        StaticStubSupport.install(
            ServerKubernetesObjectsManager.class, "serverMap", new ConcurrentHashMap<>()));
  }

  @After
  public void tearDown() {
    for (Memento memento : mementos) memento.revert();
  }

  private Domain createDomain(String uid, String namespace) {
    return new Domain()
        .withSpec(new DomainSpec().withDomainUID(uid))
        .withMetadata(new V1ObjectMeta().namespace(namespace));
  }

  @Test
  public void whenNoPreexistingDomains_createEmptyServerKubernetesObjectsMap() {
    assertThat(ServerKubernetesObjectsManager.getServerKubernetesObjects(), is(anEmptyMap()));
  }

  @Test
<<<<<<< HEAD
  @Ignore
  @Intermittent(repetition = 10)
=======
>>>>>>> 9cf87f5d
  public void whenK8sHasDomainWithOneServer_canLookupFromServerKubernetesObjectsFactory() {
    Domain domain = createDomain("UID1", "ns1");
    DomainPresenceInfo info = DomainPresenceInfoManager.getOrCreate(domain);

    ServerKubernetesObjects sko = ServerKubernetesObjectsManager.getOrCreate(info, "admin");

    assertThat(info.getServers(), hasEntry(equalTo("admin"), sameInstance(sko)));

    /*
        assertThat(
            ServerKubernetesObjectsManager.getServerKubernetesObjects(),
            hasEntry(equalTo(LegalNames.toServerName("UID1", "admin")), sameInstance(sko)));
    */
  }

  @Test
  public void
      whenK8sHasDomainAndServerIsRemoved_canNoLongerLookupFromServerKubernetesObjectsFactory() {
    Domain domain = createDomain("UID1", "ns1");
    DomainPresenceInfo info = DomainPresenceInfoManager.getOrCreate(domain);

    ServerKubernetesObjects sko = ServerKubernetesObjectsManager.getOrCreate(info, "admin");

    info.getServers().remove("admin", sko);

    assertThat(info.getServers(), is(anEmptyMap()));

    assertThat(ServerKubernetesObjectsManager.getServerKubernetesObjects(), is(anEmptyMap()));
  }
}<|MERGE_RESOLUTION|>--- conflicted
+++ resolved
@@ -22,11 +22,6 @@
 import oracle.kubernetes.weblogic.domain.v2.DomainSpec;
 import org.junit.After;
 import org.junit.Before;
-<<<<<<< HEAD
-import org.junit.Ignore;
-import org.junit.Rule;
-=======
->>>>>>> 9cf87f5d
 import org.junit.Test;
 
 public class ServerKubernetesObjectsLookupTest {
@@ -61,11 +56,6 @@
   }
 
   @Test
-<<<<<<< HEAD
-  @Ignore
-  @Intermittent(repetition = 10)
-=======
->>>>>>> 9cf87f5d
   public void whenK8sHasDomainWithOneServer_canLookupFromServerKubernetesObjectsFactory() {
     Domain domain = createDomain("UID1", "ns1");
     DomainPresenceInfo info = DomainPresenceInfoManager.getOrCreate(domain);
