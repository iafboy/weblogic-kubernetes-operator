--- conflicted
+++ resolved
@@ -42,6 +42,18 @@
    * @return true if the command succeeds 
    */
   public boolean updateImage() {
+    // download WIT if it is not in the expected location 
+    if (!downloadWIT()) {
+      logger.warning("Failed to download or unzip WebLogic Image Tool");
+      return false;
+    } 
+   
+    // download WDT if it is not in the expected location 
+    if (!downloadWDT()) {
+      logger.warning("Failed to download WebLogic Deploy Tool");
+      return false;
+    } 
+
     try {
       // delete the old cache entry for the WDT installer
       if (!deleteEntry()) {
@@ -61,24 +73,7 @@
       logger.warning("Failed to create an image due to Exception: " + fnfe.getMessage());
       return false;
     }
-<<<<<<< HEAD
-    return executeAndVerify(buildUpdateCommand(), params.redirect());
-  }
   
-  private String buildUpdateCommand() {
-=======
-  
-    // download WIT if it is not in the expected location 
-    if (!downloadWIT()) {
-      logger.warning("Failed to download or unzip WebLogic Image Tool");
-      return false;
-    } 
-   
-    // download WDT if it is not in the expected location 
-    if (!downloadWDT()) {
-      logger.warning("Failed to download WebLogic Deploy Tool");
-      return false;
-    } 
     return executeAndVerify(buildCommand(), params.redirect());
   }
   
@@ -103,7 +98,6 @@
   } 
   
   private String buildCommand() {
->>>>>>> e79cc33d
     String command = 
         IMAGE_TOOL 
         + " update "
